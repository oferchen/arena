use payments::{EntitlementList, UserId};
use serde::Serialize;

#[cfg(not(target_arch = "wasm32"))]
pub fn user_id() -> UserId {
    use std::sync::OnceLock;

    static USER: OnceLock<UserId> = OnceLock::new();
    *USER.get_or_init(|| {
        std::env::var("ARENA_USER_ID")
            .ok()
            .and_then(|s| UserId::parse_str(&s).ok())
            .unwrap_or_else(UserId::new_v4)
    })
}

#[cfg(not(target_arch = "wasm32"))]
pub fn fetch_entitlements() -> Result<Vec<String>, reqwest::Error> {
    let user = user_id();
    reqwest::blocking::get(format!("http://localhost:3000/entitlements/{user}"))
        .and_then(|r| r.json::<EntitlementList>())
        .map(|e| e.entitlements)
}

#[cfg(not(target_arch = "wasm32"))]
<<<<<<< HEAD
pub fn ensure_session() -> UserId {
    user_id()
=======
#[derive(Serialize)]
struct ClaimRequest<'a> {
    sku: &'a str,
}

#[cfg(not(target_arch = "wasm32"))]
pub fn claim_entitlement(sku: &str) -> Result<(), reqwest::Error> {
    let user = user_id();
    let req = ClaimRequest { sku };
    reqwest::blocking::Client::new()
        .post("http://localhost:3000/store/claim")
        .header("X-Session", user.to_string())
        .json(&req)
        .send()
        .map(|_| ())
>>>>>>> 6fad761c
}

#[cfg(target_arch = "wasm32")]
pub fn user_id() -> Result<UserId, wasm_bindgen::JsValue> {
    use wasm_bindgen::JsValue;

    let window = web_sys::window().ok_or_else(|| JsValue::from_str("no window"))?;
    let storage = window
        .local_storage()?
        .ok_or_else(|| JsValue::from_str("no local storage"))?;
    if let Ok(Some(id)) = storage.get_item("user_id") {
        if let Ok(uuid) = UserId::parse_str(&id) {
            return Ok(uuid);
        }
    }
    let id = UserId::new_v4();
    storage.set_item("user_id", &id.to_string())?;
    Ok(id)
}

#[cfg(target_arch = "wasm32")]
pub async fn fetch_entitlements() -> Result<Vec<String>, wasm_bindgen::JsValue> {
    use wasm_bindgen::JsCast;
    use wasm_bindgen_futures::JsFuture;
    use web_sys::Response;
    use serde_wasm_bindgen::from_value;

    let user = user_id()?;
    let window = web_sys::window().ok_or_else(|| wasm_bindgen::JsValue::from_str("no window"))?;
    let resp_value = JsFuture::from(window.fetch_with_str(&format!("/entitlements/{user}")))
        .await?;
    let resp: Response = resp_value.dyn_into()?;
    let json = JsFuture::from(resp.json()?).await?;
    let list: EntitlementList = from_value(json)?;
    Ok(list.entitlements)
}

#[cfg(target_arch = "wasm32")]
<<<<<<< HEAD
#[derive(serde::Deserialize)]
struct GuestSession {
    user_id: String,
    token: String,
}

#[cfg(target_arch = "wasm32")]
pub async fn ensure_session() -> Result<UserId, wasm_bindgen::JsValue> {
    use wasm_bindgen::JsCast;
    use wasm_bindgen_futures::JsFuture;
    use web_sys::Response;
    use serde_wasm_bindgen::from_value;
    use wasm_bindgen::JsValue;

    let window = web_sys::window().ok_or_else(|| JsValue::from_str("no window"))?;
    let storage = window
        .local_storage()?
        .ok_or_else(|| JsValue::from_str("no local storage"))?;
    if let Ok(Some(id)) = storage.get_item("user_id") {
        if let Ok(Some(_token)) = storage.get_item("session_token") {
            if let Ok(uuid) = UserId::parse_str(&id) {
                return Ok(uuid);
            }
        }
    }
    let resp_value = JsFuture::from(window.fetch_with_str("/auth/guest")).await?;
    let resp: Response = resp_value.dyn_into()?;
    let json = JsFuture::from(resp.json()?).await?;
    let guest: GuestSession = from_value(json)?;
    storage.set_item("user_id", &guest.user_id)?;
    storage.set_item("session_token", &guest.token)?;
    UserId::parse_str(&guest.user_id).map_err(|_| JsValue::from_str("invalid user"))
}

#[cfg(target_arch = "wasm32")]
pub fn upgrade(user_id: &str, token: &str) -> Result<(), wasm_bindgen::JsValue> {
    use wasm_bindgen::JsValue;
    let window = web_sys::window().ok_or_else(|| JsValue::from_str("no window"))?;
    let storage = window
        .local_storage()?
        .ok_or_else(|| JsValue::from_str("no local storage"))?;
    storage.set_item("user_id", user_id)?;
    storage.set_item("session_token", token)?;
=======
#[derive(Serialize)]
struct ClaimRequest<'a> {
    sku: &'a str,
}

#[cfg(target_arch = "wasm32")]
pub async fn claim_entitlement(sku: &str) -> Result<(), wasm_bindgen::JsValue> {
    use wasm_bindgen::JsCast;
    use wasm_bindgen::JsValue;
    use wasm_bindgen_futures::JsFuture;
    use web_sys::{Request, RequestInit};

    let user = user_id()?;
    let mut opts = RequestInit::new();
    opts.method("POST");
    let body = serde_json::to_string(&ClaimRequest { sku })
        .map_err(|e| JsValue::from_str(&e.to_string()))?;
    opts.body(Some(&JsValue::from_str(&body)));
    let request = Request::new_with_str_and_init("/store/claim", &opts)?;
    let headers = request.headers();
    headers.set("Content-Type", "application/json")?;
    headers.set("X-Session", &user.to_string())?;
    let window = web_sys::window().ok_or_else(|| JsValue::from_str("no window"))?;
    JsFuture::from(window.fetch_with_request(&request)).await?;
>>>>>>> 6fad761c
    Ok(())
}<|MERGE_RESOLUTION|>--- conflicted
+++ resolved
@@ -23,26 +23,8 @@
 }
 
 #[cfg(not(target_arch = "wasm32"))]
-<<<<<<< HEAD
 pub fn ensure_session() -> UserId {
     user_id()
-=======
-#[derive(Serialize)]
-struct ClaimRequest<'a> {
-    sku: &'a str,
-}
-
-#[cfg(not(target_arch = "wasm32"))]
-pub fn claim_entitlement(sku: &str) -> Result<(), reqwest::Error> {
-    let user = user_id();
-    let req = ClaimRequest { sku };
-    reqwest::blocking::Client::new()
-        .post("http://localhost:3000/store/claim")
-        .header("X-Session", user.to_string())
-        .json(&req)
-        .send()
-        .map(|_| ())
->>>>>>> 6fad761c
 }
 
 #[cfg(target_arch = "wasm32")]
@@ -81,7 +63,6 @@
 }
 
 #[cfg(target_arch = "wasm32")]
-<<<<<<< HEAD
 #[derive(serde::Deserialize)]
 struct GuestSession {
     user_id: String,
@@ -125,31 +106,5 @@
         .ok_or_else(|| JsValue::from_str("no local storage"))?;
     storage.set_item("user_id", user_id)?;
     storage.set_item("session_token", token)?;
-=======
-#[derive(Serialize)]
-struct ClaimRequest<'a> {
-    sku: &'a str,
-}
-
-#[cfg(target_arch = "wasm32")]
-pub async fn claim_entitlement(sku: &str) -> Result<(), wasm_bindgen::JsValue> {
-    use wasm_bindgen::JsCast;
-    use wasm_bindgen::JsValue;
-    use wasm_bindgen_futures::JsFuture;
-    use web_sys::{Request, RequestInit};
-
-    let user = user_id()?;
-    let mut opts = RequestInit::new();
-    opts.method("POST");
-    let body = serde_json::to_string(&ClaimRequest { sku })
-        .map_err(|e| JsValue::from_str(&e.to_string()))?;
-    opts.body(Some(&JsValue::from_str(&body)));
-    let request = Request::new_with_str_and_init("/store/claim", &opts)?;
-    let headers = request.headers();
-    headers.set("Content-Type", "application/json")?;
-    headers.set("X-Session", &user.to_string())?;
-    let window = web_sys::window().ok_or_else(|| JsValue::from_str("no window"))?;
-    JsFuture::from(window.fetch_with_request(&request)).await?;
->>>>>>> 6fad761c
     Ok(())
 }