--- conflicted
+++ resolved
@@ -37,16 +37,10 @@
         if self.points.len() < 2 {
             return Vec3::ZERO;
         }
-<<<<<<< HEAD
-        let start = self.points.first().copied().unwrap_or(Vec3::ZERO);
-        let end = self.points.last().copied().unwrap_or(Vec3::ZERO);
-        start.lerp(end, t)
-=======
         let seg = segment.min(self.points.len() - 2);
         let start = self.points[seg];
         let end = self.points[seg + 1];
         start.lerp(end, t.clamp(0.0, 1.0))
->>>>>>> e043a651
     }
 }
 
@@ -273,18 +267,14 @@
     }
 }
 
-<<<<<<< HEAD
-=======
 fn log_connection_events(mut events: EventReader<ConnectionEvent>) {
     for ev in events.read() {
         info!("connection event: {ev:?}");
 
->>>>>>> e043a651
 #[cfg(test)]
 mod tests {
     use super::*;
 
-<<<<<<< HEAD
     #[test]
     fn sample_with_fewer_than_two_points_returns_zero() {
         let spline = Spline {
@@ -292,7 +282,6 @@
             duration: 1.0,
         };
         assert_eq!(spline.sample(0.5), Vec3::ZERO);
-=======
     fn sample_at(spline: &Spline, t: f32) -> Vec3 {
         let segments = spline.points.len() - 1;
         let seg_t = t * segments as f32;
@@ -324,6 +313,5 @@
         for (t, expected) in checks {
             assert!(sample_at(&spline, t).distance(expected) < 1e-5);
         }
->>>>>>> e043a651
     }
 }