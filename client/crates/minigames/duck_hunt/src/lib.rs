use anyhow::Result;
use bevy::prelude::*;
use bevy::render::mesh::shape::UVSphere;
use net::{
    CurrentFrame,
    client::ConnectionEvent,
    message::{InputFrame, Snapshot},
};
use platform_api::{
    AppState, CapabilityFlags, GameModule, ModuleContext, ModuleMetadata, ServerApp,
};
use serde::{Deserialize, Serialize};

#[derive(Resource, Default)]
struct Score(pub u32);

#[derive(Resource, Default)]
struct RoundTimer(pub Timer);

#[derive(Resource, Default)]
struct DuckSpawnTimer(pub Timer);

#[derive(Component)]
struct Duck {
    spline: Spline,
    t: f32,
}

#[derive(Clone)]
struct Spline {
    points: Vec<Vec3>,
    duration: f32,
}

impl Spline {
    fn sample(&self, segment: usize, t: f32) -> Vec3 {
        if self.points.len() < 2 {
            return Vec3::ZERO;
        }
        let seg = segment.min(self.points.len() - 2);
        let start = self.points[seg];
        let end = self.points[seg + 1];
        start.lerp(end, t.clamp(0.0, 1.0))
    }
}

#[derive(Component)]
struct HudText;

#[derive(Serialize, Deserialize)]
struct Shot {
    origin: [f32; 3],
    direction: [f32; 3],
    time: f32,
}

#[derive(Default)]
pub struct DuckHuntPlugin;

impl Plugin for DuckHuntPlugin {
    fn build(&self, app: &mut App) {
        app.add_systems(
            Update,
            (
                spawn_ducks,
                move_ducks,
                fire_weapon,
                apply_score_snapshots,
                update_hud,
                update_round_timer,
                log_connection_events,
            ),
        );
    }
}

#[derive(Component)]
struct DuckHuntEntity;

fn setup(world: &mut World) {
    world.spawn((Camera3dBundle::default(), DuckHuntEntity));

    world.insert_resource(Score(0));
    world.insert_resource(RoundTimer(Timer::from_seconds(90.0, TimerMode::Once)));
    world.insert_resource(DuckSpawnTimer(Timer::from_seconds(
        2.0,
        TimerMode::Repeating,
    )));

    let Some(asset_server) = world.get_resource::<AssetServer>() else {
        return;
    };
    let font = asset_server.load("fonts/FiraSans-Bold.ttf");

    world.spawn((
        TextBundle::from_section(
            "Score: 0\nTime: 90",
            TextStyle {
                font,
                font_size: 24.0,
                color: Color::WHITE,
            },
        )
        .with_style(Style {
            position_type: PositionType::Absolute,
            left: Val::Px(10.0),
            top: Val::Px(10.0),
            ..default()
        }),
        HudText,
        DuckHuntEntity,
    ));
}

fn cleanup(world: &mut World) {
    let entities: Vec<_> = {
        let mut q = world.query_filtered::<Entity, With<DuckHuntEntity>>();
        q.iter(world).collect()
    };
    for e in entities {
        world.entity_mut(e).despawn_recursive();
    }

    world.remove_resource::<Score>();
    world.remove_resource::<RoundTimer>();
    world.remove_resource::<DuckSpawnTimer>();
}

impl GameModule for DuckHuntPlugin {
    const ID: &'static str = "duck_hunt";

    fn metadata() -> ModuleMetadata {
        ModuleMetadata {
            id: Self::ID.to_string(),
            name: "Duck Hunt".to_string(),
            version: "0.1.0".to_string(),
            author: "Unknown".to_string(),
            state: AppState::DuckHunt,
            capabilities: CapabilityFlags::LOBBY_PAD,
            max_players: 4,
            icon: Handle::default(),
        }
    }

    fn register(_app: &mut App) {}

    fn enter(ctx: &mut ModuleContext) -> Result<()> {
        setup(ctx.world());
        Ok(())
    }

    fn exit(ctx: &mut ModuleContext) -> Result<()> {
        cleanup(ctx.world());
        Ok(())
    }

    fn server_register(_app: &mut ServerApp) {}
}

fn spawn_ducks(
    mut commands: Commands,
    time: Res<Time>,
    mut timer: ResMut<DuckSpawnTimer>,
    mut meshes: ResMut<Assets<Mesh>>,
    mut materials: ResMut<Assets<StandardMaterial>>,
) {
    if timer.0.tick(time.delta()).just_finished() {
        let mesh = meshes.add(Mesh::from(UVSphere {
            radius: 0.25,
            ..default()
        }));
        let material = materials.add(Color::rgb(0.2, 0.8, 0.2).into());
        commands.spawn((
            PbrBundle {
                mesh,
                material,
                transform: Transform::from_translation(Vec3::new(-5.0, 0.5, 0.0)),
                ..default()
            },
            Duck {
                spline: Spline {
                    points: vec![Vec3::new(-5.0, 0.5, 0.0), Vec3::new(5.0, 2.0, 0.0)],
                    duration: 5.0,
                },
                t: 0.0,
            },
            DuckHuntEntity,
        ));
    }
}

fn move_ducks(
    time: Res<Time>,
    mut q: Query<(Entity, &mut Transform, &mut Duck)>,
    mut commands: Commands,
) {
    for (e, mut transform, mut duck) in &mut q {
        duck.t += time.delta_seconds() / duck.spline.duration;
        if duck.t >= 1.0 {
            commands.entity(e).despawn_recursive();
        } else {
            let segments = duck.spline.points.len().saturating_sub(1) as f32;
            let seg_t = duck.t * segments;
            let segment = seg_t.floor() as usize;
            let local_t = seg_t - segment as f32;
            transform.translation = duck.spline.sample(segment, local_t);
        }
    }
}

fn fire_weapon(
    buttons: Res<Input<MouseButton>>,
    q: Query<(Entity, &Transform), With<Duck>>,
    camera: Query<&Transform, With<Camera3d>>,
    time: Res<Time>,
    mut commands: Commands,
    mut writer: EventWriter<InputFrame>,
    frame: Res<CurrentFrame>,
) {
    if buttons.just_pressed(MouseButton::Left) {
        if let Ok(cam) = camera.get_single() {
            let shot = Shot {
                origin: cam.translation.to_array(),
                direction: cam.forward().to_array(),
                time: time.elapsed_seconds_f64() as f32,
            };
            if let Ok(data) = postcard::to_allocvec(&shot) {
                writer.send(InputFrame {
                    frame: frame.0,
                    data,
                });
            }
        }
        if let Some((entity, _)) = q.iter().next() {
            commands.entity(entity).despawn_recursive();
        }
    }
}

fn update_hud(score: Res<Score>, timer: Res<RoundTimer>, mut q: Query<&mut Text, With<HudText>>) {
    if score.is_changed() || timer.is_changed() {
        for mut text in &mut q {
            let remaining = timer.0.remaining_secs().ceil() as u32;
            text.sections[0].value = format!("Score: {}\nTime: {remaining}", score.0);
        }
    }
}

fn apply_score_snapshots(mut reader: EventReader<Snapshot>, mut score: ResMut<Score>) {
    for snap in reader.read() {
        if let Ok(scores) = postcard::from_bytes::<Vec<u32>>(&snap.data) {
            score.0 = scores.get(0).copied().unwrap_or(0);
        }
    }
}

fn update_round_timer(
    time: Res<Time>,
    mut timer: ResMut<RoundTimer>,
    mut q: Query<Entity, With<Duck>>,
    mut commands: Commands,
) {
    if timer.0.tick(time.delta()).finished() {
        for e in &mut q {
            commands.entity(e).despawn_recursive();
        }
    }
}

<<<<<<< HEAD
fn log_connection_events(mut events: EventReader<ConnectionEvent>) {
    for ev in events.read() {
        info!("connection event: {ev:?}");
=======
#[cfg(test)]
mod tests {
    use super::*;

    fn sample_at(spline: &Spline, t: f32) -> Vec3 {
        let segments = spline.points.len() - 1;
        let seg_t = t * segments as f32;
        let segment = seg_t.floor().min((segments - 1) as f32) as usize;
        let local_t = seg_t - segment as f32;
        spline.sample(segment, local_t)
    }

    #[test]
    fn spline_handles_multiple_segments() {
        let spline = Spline {
            points: vec![
                Vec3::new(0.0, 0.0, 0.0),
                Vec3::new(1.0, 0.0, 0.0),
                Vec3::new(1.0, 1.0, 0.0),
                Vec3::new(2.0, 1.0, 0.0),
            ],
            duration: 1.0,
        };
        let checks = [
            (0.0, Vec3::new(0.0, 0.0, 0.0)),
            (1.0 / 3.0, Vec3::new(1.0, 0.0, 0.0)),
            (2.0 / 3.0, Vec3::new(1.0, 1.0, 0.0)),
            (1.0, Vec3::new(2.0, 1.0, 0.0)),
            (1.0 / 6.0, Vec3::new(0.5, 0.0, 0.0)),
            (0.5, Vec3::new(1.0, 0.5, 0.0)),
            (5.0 / 6.0, Vec3::new(1.5, 1.0, 0.0)),
        ];
        for (t, expected) in checks {
            assert!(sample_at(&spline, t).distance(expected) < 1e-5);
        }
>>>>>>> 02bafb2b
    }
}<|MERGE_RESOLUTION|>--- conflicted
+++ resolved
@@ -267,11 +267,10 @@
     }
 }
 
-<<<<<<< HEAD
 fn log_connection_events(mut events: EventReader<ConnectionEvent>) {
     for ev in events.read() {
         info!("connection event: {ev:?}");
-=======
+
 #[cfg(test)]
 mod tests {
     use super::*;
@@ -307,6 +306,5 @@
         for (t, expected) in checks {
             assert!(sample_at(&spline, t).distance(expected) < 1e-5);
         }
->>>>>>> 02bafb2b
     }
 }