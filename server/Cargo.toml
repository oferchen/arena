--- conflicted
+++ resolved
@@ -20,11 +20,8 @@
 duck_hunt_server = { path = "../crates/minigames/duck_hunt" }
 glam = "0.24"
 postcard = { version = "1", features = ["alloc"] }
-<<<<<<< HEAD
 thiserror = "1"
-=======
 email_address = "0.2"
->>>>>>> 0b5c8a50
 
 [dev-dependencies]
 tokio-tungstenite = "0.21"
