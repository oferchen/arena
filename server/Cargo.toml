[package]
name = "server"
version = "0.1.0"
edition = "2024"

[dependencies]
lettre = { version = "0.11", features = ["builder", "smtp-transport", "tokio1", "tokio1-native-tls"] }
once_cell = "1.18"
axum = { version = "0.7", features = ["ws"] }
tower-http = { version = "0.6", features = ["fs", "set-header"] }
tokio = { version = "1", features = ["macros", "rt-multi-thread", "signal"] }
net = { path = "../crates/net", features = ["webrtc"] }
serde = { version = "1", features = ["derive"] }
webrtc = "0.11"
anyhow = "1"
log = "0.4"
env_logger = "0.11"
clap = { version = "4", features = ["derive", "env"] }
duck_hunt_server = { path = "../crates/minigames/duck_hunt" }
glam = "0.24"
postcard = { version = "1", features = ["alloc"] }
thiserror = "1"
email_address = "0.2"
prometheus = "0.13"
<<<<<<< HEAD
analytics = { path = "../crates/analytics" }
=======
editor = { path = "../crates/editor" }
>>>>>>> a7b4fd26

[dev-dependencies]
tokio-tungstenite = "0.21"
futures-util = "0.3"
serial_test = "3"
tower = "0.5"<|MERGE_RESOLUTION|>--- conflicted
+++ resolved
@@ -22,11 +22,9 @@
 thiserror = "1"
 email_address = "0.2"
 prometheus = "0.13"
-<<<<<<< HEAD
 analytics = { path = "../crates/analytics" }
-=======
 editor = { path = "../crates/editor" }
->>>>>>> a7b4fd26
+
 
 [dev-dependencies]
 tokio-tungstenite = "0.21"
