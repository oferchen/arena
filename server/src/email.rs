--- conflicted
+++ resolved
@@ -16,11 +16,8 @@
 use std::sync::Mutex;
 use std::time::{Duration, Instant};
 use tokio::sync::mpsc::{self, UnboundedSender};
-<<<<<<< HEAD
 use thiserror::Error;
-=======
 use tokio::task::JoinHandle;
->>>>>>> 0b5c8a50
 
 // -- Configuration ---------------------------------------------------------
 
@@ -137,19 +134,10 @@
             .port(config.port)
             .timeout(Some(Duration::from_millis(config.timeout)));
 
-<<<<<<< HEAD
         let tls_params = TlsParameters::builder(config.host.clone()).build().map_err(|e| {
             log::error!("failed to build TLS parameters: {e:?}");
             EmailError::Smtp(e)
         })?;
-=======
-        let tls_params = TlsParameters::builder(config.host.clone())
-            .build()
-            .map_err(|e| {
-                log::error!("failed to build TLS parameters: {e:?}");
-                EmailError::Smtp(e.to_string())
-            })?;
->>>>>>> 0b5c8a50
 
         builder = if config.smtps {
             builder.tls(Tls::Wrapper(tls_params))
@@ -228,7 +216,6 @@
         Ok(())
     }
 
-<<<<<<< HEAD
     pub fn send_registration_password(&self, to: &str, password: &str) -> Result<(), EmailError> {
         let subject = "Registration Password";
         let body = format!("Your registration password is: {}", password);
@@ -256,8 +243,6 @@
         self.send_mail(to, subject, &body)
     }
 
-=======
->>>>>>> 0b5c8a50
     pub fn send_test(&self, to: &str) -> Result<(), EmailError> {
         self.send_mail(to, "Test email", "Arena test message")
     }
@@ -325,7 +310,6 @@
         let mut cfg = SmtpConfig::default();
         cfg.from = "noreply@example.com".into();
         let svc = EmailService::new(cfg).unwrap();
-<<<<<<< HEAD
         let err = svc
             .send_registration_password("not-an-email", "pw")
             .unwrap_err();
@@ -335,16 +319,6 @@
 
     #[test]
     #[ignore]
-=======
-        match svc.send_test("not-an-email") {
-            Err(EmailError::Address(_)) => {}
-            _ => panic!("expected address error"),
-        }
-    }
-
-    #[test]
-    #[serial]
->>>>>>> 0b5c8a50
     fn lock_poisoned() {
         clear_limits();
         let _ = std::thread::spawn(|| {
