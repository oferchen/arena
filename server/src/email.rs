//! Email utilities and rate limiting.
//!
//! A background task periodically purges expired entries from the rate-limit
//! map. The task runs on the Tokio runtime and its [`JoinHandle`] is stored so
//! it can be aborted during shutdown if necessary.

use lettre::address::AddressError;
use lettre::transport::smtp::{
    authentication::Credentials,
    client::{Tls, TlsParameters},
    Error as SmtpError,
};
use lettre::{AsyncSmtpTransport, AsyncTransport, Message, Tokio1Executor};
use once_cell::sync::Lazy;
use std::collections::HashMap;
use std::sync::Mutex;
use std::time::{Duration, Instant};
use tokio::sync::mpsc::{self, UnboundedSender};
use thiserror::Error;
<<<<<<< HEAD
=======
use tokio::task::JoinHandle;
>>>>>>> 59351815

// -- Configuration ---------------------------------------------------------

#[derive(Clone, Debug, PartialEq, Eq)]
pub enum StartTls {
    Auto,
    Always,
    Never,
}

impl Default for StartTls {
    fn default() -> Self {
        StartTls::Auto
    }
}

impl std::str::FromStr for StartTls {
    type Err = ();

    fn from_str(s: &str) -> Result<Self, Self::Err> {
        match s.to_lowercase().as_str() {
            "auto" => Ok(StartTls::Auto),
            "always" => Ok(StartTls::Always),
            "never" => Ok(StartTls::Never),
            _ => Err(()),
        }
    }
}

#[derive(Clone, Debug)]
pub struct SmtpConfig {
    pub host: String,
    pub port: u16,
    pub from: String,
    pub starttls: StartTls,
    pub smtps: bool,
    pub timeout: u64,
    pub user: Option<String>,
    pub pass: Option<String>,
}

impl Default for SmtpConfig {
    fn default() -> Self {
        Self {
            host: "localhost".into(),
            port: 25,
            from: "arena@localhost".into(),
            starttls: StartTls::Auto,
            smtps: false,
            timeout: 10000,
            user: None,
            pass: None,
        }
    }
}

// -- Rate limiting --------------------------------------------------------

static RATE_LIMITS: Lazy<Mutex<HashMap<String, Instant>>> =
    Lazy::new(|| Mutex::new(HashMap::new()));
static CLEANUP: Lazy<JoinHandle<()>> = Lazy::new(|| {
    tokio::spawn(async move {
        loop {
            tokio::time::sleep(CLEANUP_INTERVAL).await;
            let now = Instant::now();
            let mut map = match RATE_LIMITS.lock() {
                Ok(m) => m,
                Err(poison) => poison.into_inner(),
            };
            map.retain(|_, &mut instant| now.duration_since(instant) < RATE_LIMIT);
        }
    })
});
const RATE_LIMIT: Duration = Duration::from_secs(60);
const CLEANUP_INTERVAL: Duration = Duration::from_secs(60);

/// Access the cleanup task's [`JoinHandle`].
///
/// The task is started on first use and can be aborted during shutdown
/// if necessary.
pub fn cleanup_handle() -> &'static JoinHandle<()> {
    Lazy::force(&CLEANUP)
}

// retry behaviour
const MAX_RETRIES: u32 = 5;
#[cfg(test)]
const RETRY_BASE: Duration = Duration::from_millis(1);
#[cfg(not(test))]
const RETRY_BASE: Duration = Duration::from_millis(1000);

#[derive(Debug, Error)]
pub enum EmailError {
    #[error("rate limited")]
    RateLimited,
<<<<<<< HEAD
    #[error("{0}")]
    Smtp(String),
    #[error("{0}")]
    Address(AddressError),
    #[error("{0}")]
    Build(lettre::error::Error),
=======
    #[error("smtp error")]
    Smtp(#[source] SmtpError),
    #[error("invalid address")]
    Address(#[source] AddressError),
    #[error("failed to build email")]
    Build(#[source] lettre::error::Error),
>>>>>>> 59351815
    #[error("lock poisoned")]
    LockPoisoned,
}

pub struct EmailService {
    from: String,
    sender: UnboundedSender<Message>,
}

impl EmailService {
    pub fn new(config: SmtpConfig) -> Result<Self, EmailError> {
        let mut builder = AsyncSmtpTransport::<Tokio1Executor>::builder_dangerous(&config.host)
            .port(config.port)
            .timeout(Some(Duration::from_millis(config.timeout)));

        let tls_params = TlsParameters::builder(config.host.clone()).build().map_err(|e| {
<<<<<<< HEAD
            log::error!("failed to build TLS parameters: {e}");
            EmailError::Smtp(e.to_string())
=======
            log::error!("failed to build TLS parameters: {e:?}");
            EmailError::Smtp(e)
>>>>>>> 59351815
        })?;

        builder = if config.smtps {
            builder.tls(Tls::Wrapper(tls_params))
        } else {
            match config.starttls {
                StartTls::Always => builder.tls(Tls::Required(tls_params)),
                StartTls::Auto => builder.tls(Tls::Opportunistic(tls_params)),
                StartTls::Never => builder.tls(Tls::None),
            }
        };

        if let (Some(user), Some(pass)) = (config.user.as_ref(), config.pass.as_ref()) {
            builder = builder.credentials(Credentials::new(user.clone(), pass.clone()));
        }

        let transport = builder.build();
        Ok(Self::new_with_transport(config.from, transport))
    }

    fn new_with_transport(from: String, transport: AsyncSmtpTransport<Tokio1Executor>) -> Self {
        // Start periodic cleanup once
        cleanup_handle();
        let (tx, mut rx) = mpsc::unbounded_channel::<Message>();
        tokio::spawn(async move {
            while let Some(msg) = rx.recv().await {
                let mailer = transport.clone();
                send_with_retry(|| {
                    let mailer = mailer.clone();
                    let msg = msg.clone();
                    async move {
                        mailer
                            .send(msg)
                            .await
                            .map(|_| ())
                            .map_err(|e| e.to_string())
                    }
                })
                .await;
            }
        });
        Self { from, sender: tx }
    }

    fn allowed(to: &str) -> Result<bool, EmailError> {
        let mut map = RATE_LIMITS.lock().map_err(|_| EmailError::LockPoisoned)?;
        let now = Instant::now();
        let allowed = match map.get(to) {
            Some(last) if now.duration_since(*last) < RATE_LIMIT => false,
            _ => {
                map.insert(to.to_string(), now);
                true
            }
        };
        Ok(allowed)
    }

    fn queue_mail(&self, email: Message) {
        if self.sender.send(email).is_err() {
            log::warn!("email queue disconnected");
        }
    }

    fn send_mail(&self, to: &str, subject: &str, body: &str) -> Result<(), EmailError> {
        if !Self::allowed(to)? {
            return Err(EmailError::RateLimited);
        }

        let email = Message::builder()
            .from(self.from.parse().map_err(EmailError::Address)?)
            .to(to.parse().map_err(EmailError::Address)?)
            .subject(subject)
            .body(body.to_string())
            .map_err(EmailError::Build)?;

        self.queue_mail(email);
        Ok(())
    }

    pub fn send_registration_password(&self, to: &str, password: &str) -> Result<(), EmailError> {
        let subject = "Registration Password";
        let body = format!("Your registration password is: {}", password);
        self.send_mail(to, subject, &body)
    }

    #[allow(dead_code)]
    pub fn send_verification_link(&self, to: &str, link: &str) -> Result<(), EmailError> {
        let subject = "Verify Your Account";
        let body = format!("Click the following link to verify your account: {}", link);
        self.send_mail(to, subject, &body)
    }

    #[allow(dead_code)]
    pub fn send_otp_code(&self, to: &str, code: &str) -> Result<(), EmailError> {
        let subject = "Your OTP Code";
        let body = format!("Your one-time passcode is: {}", code);
        self.send_mail(to, subject, &body)
    }

    #[allow(dead_code)]
    pub fn send_password_reset(&self, to: &str, link: &str) -> Result<(), EmailError> {
        let subject = "Password Reset";
        let body = format!("Reset your password using the following link: {}", link);
        self.send_mail(to, subject, &body)
    }

    pub fn send_test(&self, to: &str) -> Result<(), EmailError> {
        self.send_mail(to, "Test email", "Arena test message")
    }

    pub fn from_address(&self) -> &str {
        &self.from
    }
}

async fn send_with_retry<F, Fut, E>(mut send: F)
where
    F: FnMut() -> Fut,
    Fut: std::future::Future<Output = Result<(), E>>,
    E: std::fmt::Display,
{
    let mut delay = RETRY_BASE;
    for _ in 0..MAX_RETRIES {
        match send().await {
            Ok(_) => return,
            Err(e) => {
                log::warn!(
                    "failed to send email: {e}; retrying in {}ms",
                    delay.as_millis()
                );
                tokio::time::sleep(delay).await;
                delay *= 2;
            }
        }
    }
    log::warn!("giving up after {MAX_RETRIES} attempts");
}

// -- Tests ----------------------------------------------------------------

#[cfg(test)]
mod tests {
    use super::*;
    use std::error::Error as _;
    use std::sync::atomic::{AtomicUsize, Ordering};
    use serial_test::serial;

    fn clear_limits() {
        let mut map = match RATE_LIMITS.lock() {
            Ok(guard) => guard,
            Err(poison) => {
                RATE_LIMITS.clear_poison();
                poison.into_inner()
            }
        };
        map.clear();
    }

    #[test]
    #[serial]
    fn rate_limiting() {
        clear_limits();
        assert!(EmailService::allowed("a@example.com").unwrap());
        assert!(!EmailService::allowed("a@example.com").unwrap());
    }

    #[tokio::test]
    #[serial]
    async fn invalid_address() {
        clear_limits();
        let mut cfg = SmtpConfig::default();
        cfg.from = "noreply@example.com".into();
        let svc = EmailService::new(cfg).unwrap();
        let err = svc
            .send_registration_password("not-an-email", "pw")
            .unwrap_err();
        assert!(matches!(err, EmailError::Address(_)));
        assert!(err.source().is_some());
    }

    #[test]
    #[ignore]
    fn lock_poisoned() {
        clear_limits();
        let _ = std::thread::spawn(|| {
            let _guard = RATE_LIMITS.lock().unwrap();
            panic!();
        })
        .join();
        let err = EmailService::allowed("b@example.com").unwrap_err();
        assert!(matches!(err, EmailError::LockPoisoned));
        assert!(err.source().is_none());
        let mut guard = RATE_LIMITS.lock().unwrap_or_else(|e| e.into_inner());
        guard.clear();
        RATE_LIMITS.clear_poison();
    }

    #[tokio::test]
    #[serial]
    async fn retries_on_failure() {
        let attempts = AtomicUsize::new(0);
        send_with_retry(|| {
            let n = attempts.fetch_add(1, Ordering::SeqCst);
            async move { if n < 2 { Err("fail") } else { Ok(()) } }
        })
        .await;
        assert_eq!(attempts.load(Ordering::SeqCst), 3);
    }
}<|MERGE_RESOLUTION|>--- conflicted
+++ resolved
@@ -17,10 +17,7 @@
 use std::time::{Duration, Instant};
 use tokio::sync::mpsc::{self, UnboundedSender};
 use thiserror::Error;
-<<<<<<< HEAD
-=======
 use tokio::task::JoinHandle;
->>>>>>> 59351815
 
 // -- Configuration ---------------------------------------------------------
 
@@ -116,21 +113,12 @@
 pub enum EmailError {
     #[error("rate limited")]
     RateLimited,
-<<<<<<< HEAD
     #[error("{0}")]
     Smtp(String),
     #[error("{0}")]
     Address(AddressError),
     #[error("{0}")]
     Build(lettre::error::Error),
-=======
-    #[error("smtp error")]
-    Smtp(#[source] SmtpError),
-    #[error("invalid address")]
-    Address(#[source] AddressError),
-    #[error("failed to build email")]
-    Build(#[source] lettre::error::Error),
->>>>>>> 59351815
     #[error("lock poisoned")]
     LockPoisoned,
 }
@@ -147,13 +135,8 @@
             .timeout(Some(Duration::from_millis(config.timeout)));
 
         let tls_params = TlsParameters::builder(config.host.clone()).build().map_err(|e| {
-<<<<<<< HEAD
             log::error!("failed to build TLS parameters: {e}");
             EmailError::Smtp(e.to_string())
-=======
-            log::error!("failed to build TLS parameters: {e:?}");
-            EmailError::Smtp(e)
->>>>>>> 59351815
         })?;
 
         builder = if config.smtps {
