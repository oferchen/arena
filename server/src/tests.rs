use super::*;
use analytics::{Analytics, Event};
use axum::body::Body;
use axum::extract::{Json, Query, State};
use axum::http::Request;
use futures_util::{SinkExt, StreamExt};
use serial_test::serial;
use std::env;
use tokio_tungstenite::tungstenite::Message;
use tower::ServiceExt;
use webrtc::api::APIBuilder;
use webrtc::api::media_engine::MediaEngine;
use webrtc::peer_connection::configuration::RTCConfiguration;

use crate::test_logger::{INIT, LOGGER};
use ::payments::{Catalog, EntitlementStore, Sku};
use std::sync::Arc;
use log::LevelFilter;
use std::path::PathBuf;

#[tokio::test]
async fn setup_succeeds_without_env_vars() {
    unsafe {
        env::remove_var("DATABASE_URL");
    }

    let analytics = Analytics::new(true, None, false);
    assert!(setup(SmtpConfig::default(), analytics).await.is_ok());
}

#[test]
fn cli_overrides_env() {
    unsafe {
        env::set_var("ARENA_SMTP_HOST", "envhost");
    }
    let cli = Cli::try_parse_from(["prog", "--smtp-host", "clihost"]).unwrap();
    assert_eq!(cli.smtp.host, "clihost");
    unsafe {
        env::remove_var("ARENA_SMTP_HOST");
    }
}

#[test]
fn env_used_when_no_cli() {
    unsafe {
        env::set_var("ARENA_SMTP_PORT", "2525");
    }
    let cli = Cli::try_parse_from(["prog"]).unwrap();
    assert_eq!(cli.smtp.port, 2525);
    unsafe {
        env::remove_var("ARENA_SMTP_PORT");
    }
}

#[test]
fn invalid_starttls_cli_value_errors() {
    assert!(Cli::try_parse_from(["prog", "--smtp-starttls", "bogus"]).is_err());
}

#[test]
fn invalid_starttls_env_value_errors() {
    unsafe {
        env::set_var("ARENA_SMTP_STARTTLS", "bogus");
    }
    assert!(Cli::try_parse_from(["prog"]).is_err());
    unsafe {
        env::remove_var("ARENA_SMTP_STARTTLS");
    }
}

#[tokio::test]
async fn websocket_signaling_completes_handshake() {
    let cfg = SmtpConfig::default();
    let email = Arc::new(EmailService::new(cfg.clone()).unwrap());
    let leaderboard = ::leaderboard::LeaderboardService::new(
        "sqlite::memory:",
        std::path::PathBuf::from("replays"),
    )
    .await
    .unwrap();
    let rooms = room::RoomManager::new(leaderboard.clone());
    let state = Arc::new(AppState {
        email,
        rooms,
        smtp: cfg,
        analytics: Analytics::new(true, None, false),
        leaderboard: leaderboard.clone(),
        catalog: Catalog::new(vec![Sku {
            id: "basic".into(),
            price_cents: 1000,
        }]),
        entitlements: EntitlementStore::default(),
        entitlements_path: PathBuf::new(),
        db: None,
    });

    let app = Router::new()
        .route("/signal", get(signal_ws_handler))
        .with_state(state);

    let listener = tokio::net::TcpListener::bind("127.0.0.1:0").await.unwrap();
    let addr = listener.local_addr().unwrap();
    tokio::spawn(async move {
        axum::serve(listener, app).await.unwrap();
    });

    let mut m = MediaEngine::default();
    m.register_default_codecs().unwrap();
    let api = APIBuilder::new().with_media_engine(m).build();
    let pc = api
        .new_peer_connection(RTCConfiguration::default())
        .await
        .unwrap();
    let _dc = pc.create_data_channel("data", None).await.unwrap();
    let offer = pc.create_offer(None).await.unwrap();
    pc.set_local_description(offer.clone()).await.unwrap();

    let (mut ws, _) = tokio_tungstenite::connect_async(format!("ws://{}/signal", addr))
        .await
        .unwrap();
    ws.send(Message::Text(offer.sdp)).await.unwrap();
    let msg = ws.next().await.expect("no answer").unwrap();
    let answer_sdp = msg.into_text().unwrap();
    let mut answer = RTCSessionDescription::default();
    answer.sdp_type = RTCSdpType::Answer;
    answer.sdp = answer_sdp;
    pc.set_remote_description(answer).await.unwrap();
    assert!(pc.remote_description().await.is_some());
}

#[tokio::test]
#[serial]
async fn websocket_signaling_invalid_sdp_logs_and_closes() {
    INIT.call_once(|| {
        log::set_logger(&LOGGER).unwrap();
    });
    log::set_max_level(LevelFilter::Warn);
    LOGGER.messages.lock().unwrap().clear();

    let cfg = SmtpConfig::default();
    let email = Arc::new(EmailService::new(cfg.clone()).unwrap());
    let leaderboard = ::leaderboard::LeaderboardService::new(
        "sqlite::memory:",
        std::path::PathBuf::from("replays"),
    )
    .await
    .unwrap();
    let rooms = room::RoomManager::new(leaderboard.clone());
    let state = Arc::new(AppState {
        email,
        rooms,
        smtp: cfg,
        analytics: Analytics::new(true, None, false),
        leaderboard: leaderboard.clone(),
        catalog: Catalog::new(vec![Sku {
            id: "basic".into(),
            price_cents: 1000,
        }]),
        entitlements: EntitlementStore::default(),
        entitlements_path: PathBuf::new(),
        db: None,
    });

    let app = Router::new()
        .route("/signal", get(signal_ws_handler))
        .with_state(state);
    let listener = tokio::net::TcpListener::bind("127.0.0.1:0").await.unwrap();
    let addr = listener.local_addr().unwrap();
    tokio::spawn(async move {
        axum::serve(listener, app).await.unwrap();
    });

    let (mut ws, _) =
        tokio_tungstenite::connect_async(format!("ws://{}/signal", addr))
            .await
            .unwrap();
    ws.send(Message::Text("bogus".into())).await.unwrap();

    let msg = ws.next().await.unwrap().unwrap();
    let err: serde_json::Value = serde_json::from_str(&msg.into_text().unwrap()).unwrap();
    assert_eq!(err["error"], "invalid SDP offer");

    let msg = ws.next().await.unwrap().unwrap();
    assert!(matches!(msg, Message::Close(_)));
    assert!(ws.next().await.is_none());

    let logs = LOGGER.messages.lock().unwrap();
    assert!(logs.iter().any(|m| m.contains("invalid SDP offer")));
}

#[tokio::test]
#[serial]
async fn websocket_signaling_unexpected_binary_logs_and_closes() {
    INIT.call_once(|| {
        log::set_logger(&LOGGER).unwrap();
    });
    log::set_max_level(LevelFilter::Warn);
    LOGGER.messages.lock().unwrap().clear();

    let cfg = SmtpConfig::default();
    let email = Arc::new(EmailService::new(cfg.clone()).unwrap());
    let leaderboard = ::leaderboard::LeaderboardService::new(
        "sqlite::memory:",
        std::path::PathBuf::from("replays"),
    )
    .await
    .unwrap();
    let rooms = room::RoomManager::new(leaderboard.clone());
    let state = Arc::new(AppState {
        email,
        rooms,
        smtp: cfg,
        analytics: Analytics::new(true, None, false),
        leaderboard: leaderboard.clone(),
        catalog: Catalog::new(vec![Sku {
            id: "basic".into(),
            price_cents: 1000,
        }]),
        entitlements: EntitlementStore::default(),
        entitlements_path: PathBuf::new(),
        db: None,
    });

    let app = Router::new()
        .route("/signal", get(signal_ws_handler))
        .with_state(state);
    let listener = tokio::net::TcpListener::bind("127.0.0.1:0").await.unwrap();
    let addr = listener.local_addr().unwrap();
    tokio::spawn(async move {
        axum::serve(listener, app).await.unwrap();
    });

    let (mut ws, _) =
        tokio_tungstenite::connect_async(format!("ws://{}/signal", addr))
            .await
            .unwrap();
    ws.send(Message::Binary(vec![1, 2, 3])).await.unwrap();

    let msg = ws.next().await.unwrap().unwrap();
    let err: serde_json::Value = serde_json::from_str(&msg.into_text().unwrap()).unwrap();
    assert_eq!(err["error"], "invalid SDP offer");

    let msg = ws.next().await.unwrap().unwrap();
    assert!(matches!(msg, Message::Close(_)));
    assert!(ws.next().await.is_none());

    let logs = LOGGER.messages.lock().unwrap();
    assert!(logs.iter().any(|m| m.contains("expected SDP offer")));
}

#[tokio::test]
#[serial]
async fn websocket_logs_unexpected_messages_and_closes() {
    INIT.call_once(|| {
        log::set_logger(&LOGGER).unwrap();
    });
    log::set_max_level(LevelFilter::Warn);
    LOGGER.messages.lock().unwrap().clear();

    let cfg = SmtpConfig::default();
    let email = Arc::new(EmailService::new(cfg.clone()).unwrap());
    let leaderboard = ::leaderboard::LeaderboardService::new(
        "sqlite::memory:",
        std::path::PathBuf::from("replays"),
    )
    .await
    .unwrap();
    let rooms = room::RoomManager::new(leaderboard.clone());
    let state = Arc::new(AppState {
        email,
        rooms,
        smtp: cfg,
        analytics: Analytics::new(true, None, false),
        leaderboard: leaderboard.clone(),
        catalog: Catalog::new(vec![Sku {
            id: "basic".into(),
            price_cents: 1000,
        }]),
        entitlements: EntitlementStore::default(),
        entitlements_path: PathBuf::new(),
        db: None,
    });

    let app = Router::new()
        .route("/ws", get(ws_handler))
        .with_state(state);
    let listener = tokio::net::TcpListener::bind("127.0.0.1:0").await.unwrap();
    let addr = listener.local_addr().unwrap();
    tokio::spawn(async move {
        axum::serve(listener, app).await.unwrap();
    });

    let (mut ws, _) = tokio_tungstenite::connect_async(format!("ws://{addr}/ws"))
        .await
        .unwrap();
    ws.send(Message::Text("unexpected".into())).await.unwrap();

    let msg = ws.next().await.unwrap().unwrap();
    assert!(matches!(msg, Message::Close(_)));
    assert!(ws.next().await.is_none());

    let logs = LOGGER.messages.lock().unwrap();
    assert!(logs.iter().any(|m| m.contains("unexpected text message")));
}

#[tokio::test]
#[serial]
async fn mail_test_defaults_to_from_address() {
    let mut cfg = SmtpConfig::default();
    cfg.from = "default@example.com".into();
    let email = Arc::new(EmailService::new(cfg.clone()).unwrap());
    let leaderboard = ::leaderboard::LeaderboardService::new(
        "sqlite::memory:",
        std::path::PathBuf::from("replays"),
    )
    .await
    .unwrap();
    let rooms = room::RoomManager::new(leaderboard.clone());
    let state = Arc::new(AppState {
        email,
        rooms,
        smtp: cfg.clone(),
        analytics: Analytics::new(true, None, false),
        leaderboard: leaderboard.clone(),
        catalog: Catalog::new(vec![Sku {
            id: "basic".into(),
            price_cents: 1000,
        }]),
        entitlements: EntitlementStore::default(),
        entitlements_path: PathBuf::new(),
        db: None,
    });

    assert_eq!(
        mail_test_handler(State(state.clone()), None, None).await.0,
        MailTestResponse { queued: true }
    );
    assert_eq!(
        mail_test_handler(State(state.clone()), None, None).await.0,
        MailTestResponse { queued: false }
    );
}

#[tokio::test]
#[serial]
async fn mail_test_accepts_user_address_query() {
    let mut cfg = SmtpConfig::default();
    cfg.from = "query@example.com".into();
    let email = Arc::new(EmailService::new(cfg.clone()).unwrap());
    let leaderboard = ::leaderboard::LeaderboardService::new(
        "sqlite::memory:",
        std::path::PathBuf::from("replays"),
    )
    .await
    .unwrap();
    let rooms = room::RoomManager::new(leaderboard.clone());
    let state = Arc::new(AppState {
        email,
        rooms,
        smtp: cfg.clone(),
        analytics: Analytics::new(true, None, false),
        leaderboard: leaderboard.clone(),
        catalog: Catalog::new(vec![Sku {
            id: "basic".into(),
            price_cents: 1000,
        }]),
        entitlements: EntitlementStore::default(),
        entitlements_path: PathBuf::new(),
        db: None,
    });

    assert_eq!(
        mail_test_handler(State(state.clone()), None, None).await.0,
        MailTestResponse { queued: true }
    );

    let query = Query(MailTestParams {
        to: "user_q@example.com".into(),
    });

    assert_eq!(
        mail_test_handler(State(state.clone()), Some(query), None)
            .await
            .0,
        MailTestResponse { queued: true }
    );
}

#[tokio::test]
#[serial]
async fn mail_test_accepts_user_address_body() {
    let mut cfg = SmtpConfig::default();
    cfg.from = "body@example.com".into();
    let email = Arc::new(EmailService::new(cfg.clone()).unwrap());
    let leaderboard = ::leaderboard::LeaderboardService::new(
        "sqlite::memory:",
        std::path::PathBuf::from("replays"),
    )
    .await
    .unwrap();
    let rooms = room::RoomManager::new(leaderboard.clone());
    let state = Arc::new(AppState {
        email,
        rooms,
        smtp: cfg.clone(),
        analytics: Analytics::new(true, None, false),
        leaderboard: leaderboard.clone(),
        catalog: Catalog::new(vec![Sku {
            id: "basic".into(),
            price_cents: 1000,
        }]),
        entitlements: EntitlementStore::default(),
        entitlements_path: PathBuf::new(),
        db: None,
    });

    assert_eq!(
        mail_test_handler(State(state.clone()), None, None).await.0,
        MailTestResponse { queued: true }
    );

    let body = Json(MailTestParams {
        to: "user_b@example.com".into(),
    });

    assert_eq!(
        mail_test_handler(State(state.clone()), None, Some(body))
            .await
            .0,
        MailTestResponse { queued: true }
    );
}

#[tokio::test]
async fn mail_config_redacts_password() {
    let mut cfg = SmtpConfig::default();
    cfg.pass = Some("secret".into());
    let email = Arc::new(EmailService::new(cfg.clone()).unwrap());
    let leaderboard = ::leaderboard::LeaderboardService::new(
        "sqlite::memory:",
        std::path::PathBuf::from("replays"),
    )
    .await
    .unwrap();
    let rooms = room::RoomManager::new(leaderboard.clone());
    let state = Arc::new(AppState {
        email,
        rooms,
        smtp: cfg.clone(),
        analytics: Analytics::new(true, None, false),
        leaderboard: leaderboard.clone(),
        catalog: Catalog::new(vec![Sku {
            id: "basic".into(),
            price_cents: 1000,
        }]),
        entitlements: EntitlementStore::default(),
        entitlements_path: PathBuf::new(),
        db: None,
    });

    let Json(redacted) = mail_config_handler(State(state)).await;
    assert_eq!(redacted.pass, Some("***".into()));
    assert_eq!(redacted.user, None);
}

#[tokio::test]
async fn admin_mail_config_route() {
    let cfg = SmtpConfig::default();
    let email = Arc::new(EmailService::new(cfg.clone()).unwrap());
    let leaderboard = ::leaderboard::LeaderboardService::new(
        "sqlite::memory:",
        std::path::PathBuf::from("replays"),
    )
    .await
    .unwrap();
    let rooms = room::RoomManager::new(leaderboard.clone());
    let state = Arc::new(AppState {
        email,
        rooms,
        smtp: cfg,
        analytics: Analytics::new(true, None, false),
        leaderboard: leaderboard.clone(),
        catalog: Catalog::new(vec![Sku {
            id: "basic".into(),
            price_cents: 1000,
        }]),
        entitlements: EntitlementStore::default(),
        entitlements_path: PathBuf::new(),
        db: None,
    });

    let app = Router::new()
        .route("/admin/mail/config", get(mail_config_handler))
        .route("/admin/mail/test", post(mail_test_handler))
        .with_state(state);

    let response = app
        .oneshot(
            Request::builder()
                .uri("/admin/mail/config")
                .body(Body::empty())
                .unwrap(),
        )
        .await
        .unwrap();

    assert_eq!(response.status(), StatusCode::OK);
}

<<<<<<< HEAD
#[tokio::test]
async fn stripe_webhook_accepts_valid_signature() {
    let secret = "whsec_test";

    let cfg = SmtpConfig::default();
    let email = Arc::new(EmailService::new(cfg.clone()).unwrap());
    let leaderboard = ::leaderboard::LeaderboardService::new(
        "sqlite::memory:",
        std::path::PathBuf::from("replays"),
    )
    .await
    .unwrap();
    let rooms = room::RoomManager::new(leaderboard.clone());
    let state = Arc::new(AppState {
        email,
        rooms,
        smtp: cfg.clone(),
        analytics: Analytics::new(true, None, false),
        leaderboard,
        catalog: Catalog::new(vec![Sku {
            id: "basic".into(),
            price_cents: 1000,
        }]),
        store: Arc::new(StripeClient::new(secret)),
        entitlements: EntitlementStore::default(),
        entitlements_path: PathBuf::new(),
        db: None,
    });

    let app = Router::new()
        .route("/stripe/webhook", post(stripe_webhook_handler))
        .with_state(state.clone());

    let user = ::payments::UserId::new_v4();
    let payload = serde_json::json!({
        "type": "checkout.session.completed",
        "data": {"object": {"client_reference_id": user.to_string(), "metadata": {"sku": "basic"}}}
    })
    .to_string();

    let timestamp = 12345;
    use hmac::{Hmac, Mac};
    use sha2::Sha256;
    type HmacSha256 = Hmac<Sha256>;
    let mut mac = HmacSha256::new_from_slice(secret.as_bytes()).unwrap();
    mac.update(format!("{}.{}", timestamp, payload).as_bytes());
    let sig = hex::encode(mac.finalize().into_bytes());
    let header = format!("t={timestamp},v1={sig}");

    let response = app
        .oneshot(
            Request::builder()
                .method("POST")
                .uri("/stripe/webhook")
                .header("Stripe-Signature", header)
                .header("content-type", "application/json")
                .body(Body::from(payload))
                .unwrap(),
        )
        .await
        .unwrap();
    assert_eq!(response.status(), StatusCode::OK);
    assert!(state.entitlements.has(user, "basic"));
    assert!(state.analytics.events().iter().any(|e| matches!(e, Event::PurchaseCompleted { sku, user: u } if sku == "basic" && u == &user.to_string())));
}

#[tokio::test]
async fn stripe_webhook_rejects_invalid_signature() {
    let secret = "whsec_test";

    let cfg = SmtpConfig::default();
    let email = Arc::new(EmailService::new(cfg.clone()).unwrap());
    let leaderboard = ::leaderboard::LeaderboardService::new(
        "sqlite::memory:",
        std::path::PathBuf::from("replays"),
    )
    .await
    .unwrap();
    let rooms = room::RoomManager::new(leaderboard.clone());
    let state = Arc::new(AppState {
        email,
        rooms,
        smtp: cfg.clone(),
        analytics: Analytics::new(true, None, false),
        leaderboard,
        catalog: Catalog::new(vec![Sku {
            id: "basic".into(),
            price_cents: 1000,
        }]),
        store: Arc::new(StripeClient::new(secret)),
        entitlements: EntitlementStore::default(),
        entitlements_path: PathBuf::new(),
        db: None,
    });

    let app = Router::new()
        .route("/stripe/webhook", post(stripe_webhook_handler))
        .with_state(state.clone());

    let user = ::payments::UserId::new_v4();
    let payload = serde_json::json!({
        "type": "checkout.session.completed",
        "data": {"object": {"client_reference_id": user.to_string(), "metadata": {"sku": "basic"}}}
    })
    .to_string();

    let header = "t=12345,v1=badsignature";

    let response = app
        .oneshot(
            Request::builder()
                .method("POST")
                .uri("/stripe/webhook")
                .header("Stripe-Signature", header)
                .header("content-type", "application/json")
                .body(Body::from(payload))
                .unwrap(),
        )
        .await
        .unwrap();
    assert_eq!(response.status(), StatusCode::UNAUTHORIZED);
    assert!(!state.entitlements.has(user, "basic"));
}

#[tokio::test]
async fn webhook_persists_entitlements() {
    let cfg = SmtpConfig::default();
    let email = Arc::new(EmailService::new(cfg.clone()).unwrap());
    let leaderboard = ::leaderboard::LeaderboardService::new(
        "sqlite::memory:",
        std::path::PathBuf::from("replays"),
    )
    .await
    .unwrap();
    let rooms = room::RoomManager::new(leaderboard.clone());
    let path = std::env::temp_dir().join(format!(
        "entitlements-{}.json",
        uuid::Uuid::new_v4()
    ));
    let state = Arc::new(AppState {
        email,
        rooms,
        smtp: cfg.clone(),
        analytics: Analytics::new(true, None, false),
        leaderboard,
        catalog: Catalog::new(vec![Sku {
            id: "basic".into(),
            price_cents: 1000,
        }]),
        store: Arc::new(MockStoreProvider::default()),
        entitlements: EntitlementStore::default(),
        entitlements_path: path.clone(),
        db: None,
    });

    let app = crate::payments::routes().with_state(state.clone());
    let user = ::payments::UserId::new_v4();
    let payload = serde_json::json!({
        "user_id": user,
        "sku_id": "basic"
    })
    .to_string();
    let response = app
        .oneshot(
            Request::builder()
                .method("POST")
                .uri("/webhook")
                .header("Stripe-Signature", "test")
                .header("content-type", "application/json")
                .body(Body::from(payload))
                .unwrap(),
        )
        .await
        .unwrap();
    assert_eq!(response.status(), StatusCode::OK);
    assert!(state.entitlements.has(user, "basic"));
    let data = std::fs::read_to_string(&path).unwrap();
    let ents: Vec<Entitlement> = serde_json::from_str(&data).unwrap();
    assert!(ents.iter().any(|e| e.user_id == user && e.sku_id == "basic"));
    let _ = std::fs::remove_file(path);
}
=======
>>>>>>> 6fad761c

#[tokio::test]
async fn round_scores_appear_in_leaderboard() {
    use ::leaderboard::models::Score;
    use std::time::Duration;

    let cfg = SmtpConfig::default();
    let email = Arc::new(EmailService::new(cfg.clone()).unwrap());
    let leaderboard = ::leaderboard::LeaderboardService::new(
        "sqlite::memory:",
        std::path::PathBuf::from("replays"),
    )
    .await
    .unwrap();
    let rooms = room::RoomManager::new(leaderboard.clone());
    rooms.push_score(7).await;
    let state = Arc::new(AppState {
        email,
        rooms: rooms.clone(),
        smtp: cfg,
        analytics: Analytics::new(true, None, false),
        leaderboard: leaderboard.clone(),
        catalog: Catalog::new(vec![Sku {
            id: "basic".into(),
            price_cents: 1000,
        }]),
        entitlements: EntitlementStore::default(),
        entitlements_path: std::path::PathBuf::new(),
        db: None,
    });

    let app = Router::new()
        .nest("/leaderboard", crate::leaderboard::routes())
        .with_state(state);

    tokio::time::sleep(Duration::from_secs(2)).await;
    let response = app
        .oneshot(
            Request::builder()
                .uri(format!("/leaderboard/{}", room::LEADERBOARD_ID))
                .body(Body::empty())
                .unwrap(),
        )
        .await
        .unwrap();
    assert_eq!(response.status(), StatusCode::OK);
    let body = axum::body::to_bytes(response.into_body(), usize::MAX)
        .await
        .unwrap();
    let scores: Vec<Score> = serde_json::from_slice(&body).unwrap();
    assert!(scores.iter().any(|s| s.points == 7));
}<|MERGE_RESOLUTION|>--- conflicted
+++ resolved
@@ -507,7 +507,6 @@
     assert_eq!(response.status(), StatusCode::OK);
 }
 
-<<<<<<< HEAD
 #[tokio::test]
 async fn stripe_webhook_accepts_valid_signature() {
     let secret = "whsec_test";
@@ -689,8 +688,6 @@
     assert!(ents.iter().any(|e| e.user_id == user && e.sku_id == "basic"));
     let _ = std::fs::remove_file(path);
 }
-=======
->>>>>>> 6fad761c
 
 #[tokio::test]
 async fn round_scores_appear_in_leaderboard() {
