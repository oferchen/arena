--- conflicted
+++ resolved
@@ -30,15 +30,8 @@
     let cfg = ConfigResponse {
         signal_url: cfg.signaling_ws_url.clone(),
         api_base_url: cfg.public_base_url.clone(),
-<<<<<<< HEAD
         feature_flags: cfg.feature_flags.clone(),
         ice_servers: cfg.ice_servers.clone(),
-=======
-        analytics_enabled: !analytics_opt_out,
-        analytics_opt_out,
-        feature_flags: HashMap::new(),
-        ice_servers: Vec::new(),
->>>>>>> a89e2113
     };
     Json(cfg)
 }