use std::{net::SocketAddr, path::PathBuf, sync::Arc};

use anyhow::{Result, anyhow};

use crate::email::{EmailService, SmtpConfig, StartTls};
use analytics::{Analytics, Event};
use axum::{
    Router,
    extract::{
        Json, Query, State, Path,
        ws::{Message, WebSocket, WebSocketUpgrade},
    },
    http::{HeaderName, HeaderValue, StatusCode, header::CACHE_CONTROL},
    response::IntoResponse,
    routing::{get, get_service, post},
};
use clap::Parser;
use email_address::EmailAddress;
use net::server::ServerConnector;
use serde::{Deserialize, Serialize};
use webrtc::peer_connection::sdp::sdp_type::RTCSdpType;
use webrtc::peer_connection::sdp::session_description::RTCSessionDescription;
use analytics::{Analytics, Event};
use payments::{self, EntitlementList, EntitlementStore, Sku};

mod email;
mod leaderboard;
mod room;
#[cfg(test)]
mod test_logger;
#[cfg(test)]
mod tests;
use prometheus::{Encoder, TextEncoder};
use tower_http::{services::ServeDir, set_header::SetResponseHeaderLayer};

#[derive(Parser, Debug)]
struct Cli {
    #[command(flatten)]
    smtp: SmtpConfig,
    #[arg(long, env = "POSTHOG_KEY")]
    posthog_key: Option<String>,
    #[arg(long, env = "ENABLE_OTEL", default_value_t = false)]
    enable_otel: bool,
}

#[derive(Clone)]
pub(crate) struct AppState {
    email: Arc<EmailService>,
    rooms: room::RoomManager,
    smtp: SmtpConfig,
    analytics: Analytics,
    leaderboard: ::leaderboard::LeaderboardService,
    entitlements: EntitlementStore,
    entitlements_path: std::path::PathBuf,
}

fn auth_routes() -> Router<Arc<AppState>> {
    Router::new().route("/*path", get(|| async { StatusCode::OK }))
}

async fn ws_handler(State(state): State<Arc<AppState>>, ws: WebSocketUpgrade) -> impl IntoResponse {
    state.analytics.dispatch(Event::WsConnected);
    ws.on_upgrade(|socket| async move {
        handle_socket(socket).await;
    })
}

async fn signal_ws_handler(
    State(state): State<Arc<AppState>>,
    ws: WebSocketUpgrade,
) -> impl IntoResponse {
    state.analytics.dispatch(Event::WsConnected);
    ws.on_upgrade(move |socket| async move {
        handle_signal_socket(state, socket).await;
    })
}

async fn handle_signal_socket(state: Arc<AppState>, mut socket: WebSocket) {
    if let Some(Ok(Message::Text(sdp))) = socket.recv().await {
        if let Ok(connector) = ServerConnector::new().await {
            let mut offer = RTCSessionDescription::default();
            offer.sdp_type = RTCSdpType::Offer;
            offer.sdp = sdp;
            if connector.pc.set_remote_description(offer).await.is_ok() {
                if let Ok(answer) = connector.pc.create_answer(None).await {
                    let _ = connector.pc.set_local_description(answer.clone()).await;
                    let _ = socket.send(Message::Text(answer.sdp.clone())).await;
                    state.rooms.add_peer(connector).await;
                }
            }
        }
    }
    let _ = socket.close().await;
}

async fn handle_socket(mut socket: WebSocket) {
    use axum::extract::ws::Message;

    while let Some(msg) = socket.recv().await {
        match msg {
            Ok(Message::Ping(payload)) => {
                let _ = socket.send(Message::Pong(payload)).await;
            }
            Ok(Message::Pong(_)) => {}
            Ok(Message::Close(_)) => break,
            Ok(Message::Text(text)) => {
                log::warn!("unexpected text message: {text}");
                let _ = socket.close().await;
                break;
            }
            Ok(Message::Binary(_)) => {
                log::warn!("unexpected binary message");
                let _ = socket.close().await;
                break;
            }
            Err(e) => {
                log::warn!("websocket error: {e}");
                break;
            }
        }
    }
}

#[derive(Deserialize)]
struct MailTestParams {
    to: String,
}

#[derive(Serialize, Deserialize, Debug, PartialEq)]
struct MailTestResponse {
    queued: bool,
}

#[derive(Serialize)]
struct RedactedSmtpConfig {
    host: String,
    port: u16,
    from: String,
    starttls: StartTls,
    smtps: bool,
    timeout: u64,
    user: Option<String>,
    pass: Option<String>,
}

impl From<&SmtpConfig> for RedactedSmtpConfig {
    fn from(cfg: &SmtpConfig) -> Self {
        Self {
            host: cfg.host.clone(),
            port: cfg.port,
            from: cfg.from.clone(),
            starttls: cfg.starttls.clone(),
            smtps: cfg.smtps,
            timeout: cfg.timeout,
            user: cfg.user.clone(),
            pass: cfg.pass.as_ref().map(|_| "***".into()),
        }
    }
}

async fn mail_config_handler(State(state): State<Arc<AppState>>) -> Json<RedactedSmtpConfig> {
    Json(RedactedSmtpConfig::from(&state.smtp))
}

async fn mail_test_handler(
    State(state): State<Arc<AppState>>,
    query: Option<Query<MailTestParams>>,
    body: Option<Json<MailTestParams>>,
) -> Json<MailTestResponse> {
    let to = query
        .map(|q| q.0.to)
        .or_else(|| body.map(|b| b.0.to))
        .unwrap_or_else(|| state.email.from_address().to_string());

    let queued = EmailAddress::is_valid(&to) && state.email.send_test(&to).is_ok();

    if queued {
        state.analytics.dispatch(Event::MailTestQueued);
    }

    Json(MailTestResponse { queued })
}

#[derive(Serialize)]
struct StoreResponse {
    items: Vec<Sku>,
}

async fn store_handler(State(state): State<Arc<AppState>>) -> Json<StoreResponse> {
    state.analytics.dispatch(Event::StoreViewed);
    Json(StoreResponse {
        items: payments::catalog().to_vec(),
    })
}

#[derive(Deserialize)]
struct PurchaseRequest {
    user: String,
    sku: String,
}

#[derive(Serialize)]
struct PurchaseResponse {
    session_id: String,
}

async fn purchase_start_handler(
    State(state): State<Arc<AppState>>,
    Json(req): Json<PurchaseRequest>,
) -> Json<PurchaseResponse> {
    state.analytics.dispatch(Event::PurchaseInitiated);
    let session_id = payments::initiate_purchase(&req.user, &req.sku);
    Json(PurchaseResponse { session_id })
}

#[derive(Deserialize)]
struct StripeWebhook {
    r#type: String,
    data: StripeWebhookData,
}

#[derive(Deserialize)]
struct StripeWebhookData {
    object: StripeSession,
}

#[derive(Deserialize)]
struct StripeSession {
    client_reference_id: String,
    metadata: Option<StripeMetadata>,
}

#[derive(Deserialize)]
struct StripeMetadata {
    sku: String,
}

async fn stripe_webhook_handler(
    State(state): State<Arc<AppState>>,
    Json(event): Json<StripeWebhook>,
) -> StatusCode {
    if event.r#type == "checkout.session.completed" {
        if let Some(meta) = event.data.object.metadata {
            payments::complete_purchase(
                &state.entitlements,
                &event.data.object.client_reference_id,
                &meta.sku,
            );
            let _ = state
                .entitlements
                .save(&state.entitlements_path);
            state.analytics.dispatch(Event::PurchaseSucceeded);
            state.analytics.dispatch(Event::EntitlementGranted);
            StatusCode::OK
        } else {
            StatusCode::BAD_REQUEST
        }
    } else {
        StatusCode::BAD_REQUEST
    }
}

async fn entitlements_handler(
    State(state): State<Arc<AppState>>,
    Path(user): Path<String>,
) -> Json<EntitlementList> {
    let entitlements = state.entitlements.list(&user);
    Json(EntitlementList { entitlements })
}

async fn metrics_handler() -> impl IntoResponse {
    let encoder = TextEncoder::new();
    let metric_families = prometheus::gather();
    let mut buffer = Vec::new();
    encoder.encode(&metric_families, &mut buffer).unwrap();
    String::from_utf8(buffer).unwrap()
}

async fn shutdown_signal() {
    let ctrl_c = async {
        tokio::signal::ctrl_c()
            .await
            .expect("failed to install Ctrl+C handler");
    };

    #[cfg(unix)]
    let terminate = async {
        tokio::signal::unix::signal(tokio::signal::unix::SignalKind::terminate())
            .expect("failed to install SIGTERM handler")
            .recv()
            .await;
    };

    #[cfg(not(unix))]
    let terminate = std::future::pending::<()>();

    tokio::select! {
        _ = ctrl_c => {},
        _ = terminate => {},
    }
}

async fn setup(smtp: SmtpConfig, analytics: Analytics) -> Result<AppState> {
    let email = Arc::new(EmailService::new(smtp.clone()).map_err(|e| {
        log::error!("failed to initialize email service: {e}");
        anyhow!(e)
    })?);

    let rooms = room::RoomManager::new();
<<<<<<< HEAD
    let leaderboard = ::leaderboard::LeaderboardService::new(
        "sqlite::memory:",
        PathBuf::from("replays"),
    )
    .await?;
    Ok(AppState { email, rooms, smtp, analytics, leaderboard })
=======
    let leaderboard = ::leaderboard::LeaderboardService::default();
    let entitlements_path = std::path::PathBuf::from("entitlements.json");
    let entitlements = payments::EntitlementStore::load(&entitlements_path);
    Ok(AppState { email, rooms, smtp, analytics, leaderboard, entitlements, entitlements_path })
>>>>>>> 7ff58dc9
}

async fn run(cli: Cli) -> Result<()> {
    let analytics = Analytics::new(cli.posthog_key.clone(), cli.enable_otel);
    let smtp = cli.smtp;
    let state = Arc::new(setup(smtp, analytics).await?);

    let assets_service =
        get_service(ServeDir::new("assets")).layer(SetResponseHeaderLayer::if_not_present(
            CACHE_CONTROL,
            HeaderValue::from_static("public, max-age=31536000, immutable"),
        ));

    let app = Router::new()
        .route("/metrics", get(metrics_handler))
        .nest("/auth", auth_routes())
        .route("/ws", get(ws_handler))
        .route("/signal", get(signal_ws_handler))
        .route("/store", get(store_handler))
        .route("/purchase/start", post(purchase_start_handler))
        .route("/stripe/webhook", post(stripe_webhook_handler))
        .route("/entitlements/:user", get(entitlements_handler))
        .route("/admin/mail/test", post(mail_test_handler))
        .route("/admin/mail/config", get(mail_config_handler))
        .nest("/leaderboard", leaderboard::routes())
        .nest_service("/assets", assets_service)
        .fallback_service(ServeDir::new("static"))
        .layer(SetResponseHeaderLayer::if_not_present(
            HeaderName::from_static("cross-origin-opener-policy"),
            HeaderValue::from_static("same-origin"),
        ))
        .layer(SetResponseHeaderLayer::if_not_present(
            HeaderName::from_static("cross-origin-embedder-policy"),
            HeaderValue::from_static("require-corp"),
        ))
        .layer(SetResponseHeaderLayer::if_not_present(
            HeaderName::from_static("cross-origin-resource-policy"),
            HeaderValue::from_static("same-origin"),
        ))
        .layer(SetResponseHeaderLayer::if_not_present(
            HeaderName::from_static("content-security-policy"),
            HeaderValue::from_static("default-src 'self'"),
        ))
        .with_state(state.clone());

    let addr = SocketAddr::from(([0, 0, 0, 0], 3000));
    let listener = tokio::net::TcpListener::bind(addr).await.map_err(|e| {
        log::error!("failed to bind to address: {e}");
        e
    })?;

    let res = axum::serve(listener, app)
        .with_graceful_shutdown(shutdown_signal())
        .await;
    state.email.abort_cleanup();
    res.map_err(|e| {
        log::error!("server error: {e}");
        e
    })?;

    Ok(())
}

#[tokio::main]
async fn main() {
    env_logger::init();
    let cli = Cli::parse();
    if let Err(e) = run(cli).await {
        log::error!("{e}");
        std::process::exit(1);
    }
}<|MERGE_RESOLUTION|>--- conflicted
+++ resolved
@@ -307,19 +307,12 @@
     })?);
 
     let rooms = room::RoomManager::new();
-<<<<<<< HEAD
     let leaderboard = ::leaderboard::LeaderboardService::new(
         "sqlite::memory:",
         PathBuf::from("replays"),
     )
     .await?;
     Ok(AppState { email, rooms, smtp, analytics, leaderboard })
-=======
-    let leaderboard = ::leaderboard::LeaderboardService::default();
-    let entitlements_path = std::path::PathBuf::from("entitlements.json");
-    let entitlements = payments::EntitlementStore::load(&entitlements_path);
-    Ok(AppState { email, rooms, smtp, analytics, leaderboard, entitlements, entitlements_path })
->>>>>>> 7ff58dc9
 }
 
 async fn run(cli: Cli) -> Result<()> {
