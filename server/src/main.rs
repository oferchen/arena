use std::{net::SocketAddr, sync::Arc};

use anyhow::{Result, anyhow};

use crate::email::{EmailService, SmtpConfig};
use axum::{
    Router,
    extract::{
        State,
        ws::{Message, WebSocket, WebSocketUpgrade},
        Query, Json,
    },
    http::{HeaderName, HeaderValue, StatusCode, header::CACHE_CONTROL},
    response::IntoResponse,
    routing::{get, get_service, post},
};
use clap::Parser;
use net::server::ServerConnector;
use serde::Deserialize;
use email_address::EmailAddress;
use webrtc::peer_connection::sdp::sdp_type::RTCSdpType;
use webrtc::peer_connection::sdp::session_description::RTCSessionDescription;

mod email;
mod room;
use tower_http::{services::ServeDir, set_header::SetResponseHeaderLayer};

#[derive(Parser, Debug)]
struct Cli {
    #[arg(long, env = "ARENA_SMTP_HOST", default_value = "localhost")]
    smtp_host: String,
    #[arg(long, env = "ARENA_SMTP_PORT", default_value_t = 25)]
    smtp_port: u16,
    #[arg(long, env = "ARENA_SMTP_FROM", default_value = "arena@localhost")]
    smtp_from: String,
    #[arg(long, env = "ARENA_SMTP_STARTTLS", default_value = "auto")]
    smtp_starttls: String,
    #[arg(long, env = "ARENA_SMTP_SMTPS", default_value_t = false)]
    smtp_smtps: bool,
    #[arg(long, env = "ARENA_SMTP_USER")]
    smtp_user: Option<String>,
    #[arg(long, env = "ARENA_SMTP_PASS")]
    smtp_pass: Option<String>,
    #[arg(long, env = "ARENA_SMTP_TIMEOUT_MS", default_value_t = 10000)]
    smtp_timeout_ms: u64,
}

impl Cli {
    fn smtp_config(&self) -> Result<SmtpConfig> {
        let starttls = self.smtp_starttls.parse().map_err(|_| {
            anyhow!(
                "invalid value for --smtp-starttls: {}",
                self.smtp_starttls
            )
        })?;
        Ok(SmtpConfig {
            host: self.smtp_host.clone(),
            port: self.smtp_port,
            from: self.smtp_from.clone(),
            starttls,
            smtps: self.smtp_smtps,
            timeout: self.smtp_timeout_ms,
            user: self.smtp_user.clone(),
            pass: self.smtp_pass.clone(),
        })
    }
}

#[derive(Clone)]
struct AppState {
    email: Arc<EmailService>,
    rooms: room::RoomManager,
}

fn auth_routes() -> Router<Arc<AppState>> {
    Router::new().route("/*path", get(|| async { StatusCode::OK }))
}

async fn ws_handler(
    State(_state): State<Arc<AppState>>,
    ws: WebSocketUpgrade,
) -> impl IntoResponse {
    ws.on_upgrade(|socket| async move {
        handle_socket(socket).await;
    })
}

async fn signal_ws_handler(
    State(state): State<Arc<AppState>>,
    ws: WebSocketUpgrade,
) -> impl IntoResponse {
    ws.on_upgrade(move |socket| async move {
        handle_signal_socket(state, socket).await;
    })
}

async fn handle_signal_socket(state: Arc<AppState>, mut socket: WebSocket) {
    if let Some(Ok(Message::Text(sdp))) = socket.recv().await {
        if let Ok(connector) = ServerConnector::new().await {
            let mut offer = RTCSessionDescription::default();
            offer.sdp_type = RTCSdpType::Offer;
            offer.sdp = sdp;
            if connector.pc.set_remote_description(offer).await.is_ok() {
                if let Ok(answer) = connector.pc.create_answer(None).await {
                    let _ = connector.pc.set_local_description(answer.clone()).await;
                    let _ = socket.send(Message::Text(answer.sdp.clone())).await;
                    state.rooms.add_peer(connector).await;
                }
            }
        }
    }
    let _ = socket.close().await;
}

async fn handle_socket(mut socket: WebSocket) {
    while let Some(Ok(_)) = socket.recv().await {}
}

#[derive(Deserialize)]
struct MailTestParams {
    to: String,
}

async fn mail_test_handler(
    State(state): State<Arc<AppState>>,
    query: Option<Query<MailTestParams>>,
    body: Option<Json<MailTestParams>>,
) -> StatusCode {
    let to = query
        .map(|q| q.0.to)
        .or_else(|| body.map(|b| b.0.to))
        .unwrap_or_else(|| state.email.from_address().to_string());

    if !EmailAddress::is_valid(&to) {
        return StatusCode::BAD_REQUEST;
    }

    match state.email.send_test(&to) {
        Ok(_) => StatusCode::OK,
        Err(_) => StatusCode::INTERNAL_SERVER_ERROR,
    }
}

async fn shutdown_signal() {
    let ctrl_c = async {
        tokio::signal::ctrl_c()
            .await
            .expect("failed to install Ctrl+C handler");
    };

    #[cfg(unix)]
    let terminate = async {
        tokio::signal::unix::signal(tokio::signal::unix::SignalKind::terminate())
            .expect("failed to install SIGTERM handler")
            .recv()
            .await;
    };

    #[cfg(not(unix))]
    let terminate = std::future::pending::<()>();

    tokio::select! {
        _ = ctrl_c => {},
        _ = terminate => {},
    }
}

async fn setup(smtp: SmtpConfig) -> Result<AppState> {
    let email = Arc::new(EmailService::new(smtp).map_err(|e| {
        log::error!("failed to initialize email service: {e:?}");
        anyhow!("{e:?}")
    })?);

    let rooms = room::RoomManager::new();
    Ok(AppState { email, rooms })
}

async fn run(smtp: SmtpConfig) -> Result<()> {
    let state = Arc::new(setup(smtp).await?);

    let assets_service =
        get_service(ServeDir::new("assets")).layer(SetResponseHeaderLayer::if_not_present(
            CACHE_CONTROL,
            HeaderValue::from_static("public, max-age=31536000, immutable"),
        ));

    let app = Router::new()
        .nest("/auth", auth_routes())
        .route("/ws", get(ws_handler))
        .route("/signal", get(signal_ws_handler))
        .route("/admin/mail/test", post(mail_test_handler))
        .nest_service("/assets", assets_service)
        .fallback_service(ServeDir::new("static"))
        .layer(SetResponseHeaderLayer::if_not_present(
            HeaderName::from_static("cross-origin-opener-policy"),
            HeaderValue::from_static("same-origin"),
        ))
        .layer(SetResponseHeaderLayer::if_not_present(
            HeaderName::from_static("cross-origin-embedder-policy"),
            HeaderValue::from_static("require-corp"),
        ))
        .layer(SetResponseHeaderLayer::if_not_present(
            HeaderName::from_static("cross-origin-resource-policy"),
            HeaderValue::from_static("same-origin"),
        ))
        .layer(SetResponseHeaderLayer::if_not_present(
            HeaderName::from_static("content-security-policy"),
            HeaderValue::from_static("default-src 'self'"),
        ))
        .with_state(state);

    let addr = SocketAddr::from(([0, 0, 0, 0], 3000));
    let listener = tokio::net::TcpListener::bind(addr).await.map_err(|e| {
        log::error!("failed to bind to address: {e}");
        e
    })?;

    axum::serve(listener, app)
        .with_graceful_shutdown(shutdown_signal())
        .await
        .map_err(|e| {
            log::error!("server error: {e}");
            e
        })?;

    Ok(())
}

#[tokio::main]
async fn main() {
    env_logger::init();
    let cli = Cli::parse();
    let smtp = match cli.smtp_config() {
        Ok(cfg) => cfg,
        Err(e) => {
            log::error!("{e}");
            std::process::exit(1);
        }
    };
    if let Err(e) = run(smtp).await {
        log::error!("{e}");
        std::process::exit(1);
    }
}

#[cfg(test)]
mod tests {
    use super::*;
    use axum::extract::{Json, Query, State};
    use futures_util::{SinkExt, StreamExt};
<<<<<<< HEAD
    use serial_test::serial;
    use sqlx::postgres::PgPoolOptions;
=======
>>>>>>> db8353e1
    use std::env;
    use tokio_tungstenite::tungstenite::Message;
    use webrtc::api::APIBuilder;
    use webrtc::api::media_engine::MediaEngine;
    use webrtc::peer_connection::configuration::RTCConfiguration;

    #[tokio::test]
    async fn setup_initializes_state() {
        assert!(setup(SmtpConfig::default()).await.is_ok());
    }

    #[test]
    fn cli_overrides_env() {
        unsafe {
            env::set_var("ARENA_SMTP_HOST", "envhost");
        }
        let cli = Cli::try_parse_from(["prog", "--smtp-host", "clihost"]).unwrap();
        assert_eq!(cli.smtp_host, "clihost");
        unsafe {
            env::remove_var("ARENA_SMTP_HOST");
        }
    }

    #[test]
    fn env_used_when_no_cli() {
        unsafe {
            env::set_var("ARENA_SMTP_PORT", "2525");
        }
        let cli = Cli::try_parse_from(["prog"]).unwrap();
        assert_eq!(cli.smtp_port, 2525);
        unsafe {
            env::remove_var("ARENA_SMTP_PORT");
        }
    }

    #[test]
    fn invalid_starttls_cli_value_errors() {
        let cli =
            Cli::try_parse_from(["prog", "--smtp-starttls", "bogus"]).unwrap();
        assert!(cli.smtp_config().is_err());
    }

    #[test]
    fn invalid_starttls_env_value_errors() {
        unsafe {
            env::set_var("ARENA_SMTP_STARTTLS", "bogus");
        }
        let cli = Cli::try_parse_from(["prog"]).unwrap();
        assert!(cli.smtp_config().is_err());
        unsafe {
            env::remove_var("ARENA_SMTP_STARTTLS");
        }
    }

    #[tokio::test]
    async fn websocket_signaling_completes_handshake() {
        let email = Arc::new(EmailService::new(SmtpConfig::default()).unwrap());
        let rooms = room::RoomManager::new();
        let state = Arc::new(AppState { email, rooms });

        let app = Router::new()
            .route("/signal", get(signal_ws_handler))
            .with_state(state);

        let listener = tokio::net::TcpListener::bind("127.0.0.1:0").await.unwrap();
        let addr = listener.local_addr().unwrap();
        tokio::spawn(async move {
            axum::serve(listener, app).await.unwrap();
        });

        let mut m = MediaEngine::default();
        m.register_default_codecs().unwrap();
        let api = APIBuilder::new().with_media_engine(m).build();
        let pc = api
            .new_peer_connection(RTCConfiguration::default())
            .await
            .unwrap();
        let _dc = pc.create_data_channel("data", None).await.unwrap();
        let offer = pc.create_offer(None).await.unwrap();
        pc.set_local_description(offer.clone()).await.unwrap();

        let (mut ws, _) = tokio_tungstenite::connect_async(format!("ws://{}/signal", addr))
            .await
            .unwrap();
        ws.send(Message::Text(offer.sdp)).await.unwrap();
        let msg = ws.next().await.expect("no answer").unwrap();
        let answer_sdp = msg.into_text().unwrap();
        let mut answer = RTCSessionDescription::default();
        answer.sdp_type = RTCSdpType::Answer;
        answer.sdp = answer_sdp;
        pc.set_remote_description(answer).await.unwrap();
        assert!(pc.remote_description().await.is_some());
    }

    #[tokio::test]
    #[serial]
    async fn mail_test_defaults_to_from_address() {
        let db = PgPoolOptions::new()
            .connect_lazy("postgres://localhost")
            .unwrap();
        let mut cfg = SmtpConfig::default();
        cfg.from = "default@example.com".into();
        let email = Arc::new(EmailService::new(cfg).unwrap());
        let rooms = room::RoomManager::new();
        let state = Arc::new(AppState { db, email, rooms });

        assert_eq!(
            mail_test_handler(State(state.clone()), None, None).await,
            StatusCode::OK
        );
        assert_eq!(
            mail_test_handler(State(state.clone()), None, None).await,
            StatusCode::INTERNAL_SERVER_ERROR
        );
    }

    #[tokio::test]
    #[serial]
    async fn mail_test_accepts_user_address_query() {
        let db = PgPoolOptions::new()
            .connect_lazy("postgres://localhost")
            .unwrap();
        let mut cfg = SmtpConfig::default();
        cfg.from = "query@example.com".into();
        let email = Arc::new(EmailService::new(cfg).unwrap());
        let rooms = room::RoomManager::new();
        let state = Arc::new(AppState { db, email, rooms });

        assert_eq!(
            mail_test_handler(State(state.clone()), None, None).await,
            StatusCode::OK
        );

        let query = Query(MailTestParams {
            to: "user_q@example.com".into(),
        });

        assert_eq!(
            mail_test_handler(State(state.clone()), Some(query), None).await,
            StatusCode::OK
        );
    }

    #[tokio::test]
    #[serial]
    async fn mail_test_accepts_user_address_body() {
        let db = PgPoolOptions::new()
            .connect_lazy("postgres://localhost")
            .unwrap();
        let mut cfg = SmtpConfig::default();
        cfg.from = "body@example.com".into();
        let email = Arc::new(EmailService::new(cfg).unwrap());
        let rooms = room::RoomManager::new();
        let state = Arc::new(AppState { db, email, rooms });

        assert_eq!(
            mail_test_handler(State(state.clone()), None, None).await,
            StatusCode::OK
        );

        let body = Json(MailTestParams {
            to: "user_b@example.com".into(),
        });

        assert_eq!(
            mail_test_handler(State(state.clone()), None, Some(body)).await,
            StatusCode::OK
        );
    }
}<|MERGE_RESOLUTION|>--- conflicted
+++ resolved
@@ -248,11 +248,8 @@
     use super::*;
     use axum::extract::{Json, Query, State};
     use futures_util::{SinkExt, StreamExt};
-<<<<<<< HEAD
     use serial_test::serial;
     use sqlx::postgres::PgPoolOptions;
-=======
->>>>>>> db8353e1
     use std::env;
     use tokio_tungstenite::tungstenite::Message;
     use webrtc::api::APIBuilder;
