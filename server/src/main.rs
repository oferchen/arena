use std::{net::SocketAddr, sync::Arc};

use anyhow::{Result, anyhow};

use crate::email::{EmailService, SmtpConfig, StartTls};
use analytics::{Analytics, Event};
use axum::{
    Router,
    extract::{
        Json, Query, State, Path,
        ws::{Message, WebSocket, WebSocketUpgrade},
    },
    http::{HeaderName, HeaderValue, StatusCode, header::CACHE_CONTROL},
    response::IntoResponse,
    routing::{get, get_service, post},
};
use clap::Parser;
use email_address::EmailAddress;
use net::server::ServerConnector;
use serde::{Deserialize, Serialize};
use webrtc::peer_connection::sdp::sdp_type::RTCSdpType;
use webrtc::peer_connection::sdp::session_description::RTCSessionDescription;
use analytics::{Analytics, Event};
<<<<<<< HEAD
use ::payments::{Catalog, EntitlementStore, Sku, StripeClient};
=======
use payments::{self, EntitlementList, EntitlementStore, Sku};
>>>>>>> 440fb9b3

mod email;
mod leaderboard;
<<<<<<< HEAD
mod payments;
=======
mod room;
>>>>>>> 440fb9b3
#[cfg(test)]
mod test_logger;
#[cfg(test)]
mod tests;
use prometheus::{Encoder, TextEncoder};
use tower_http::{services::ServeDir, set_header::SetResponseHeaderLayer};

#[derive(Parser, Debug)]
struct Cli {
    #[command(flatten)]
    smtp: SmtpConfig,
    #[arg(long, env = "POSTHOG_KEY")]
    posthog_key: Option<String>,
    #[arg(long, env = "ENABLE_OTEL", default_value_t = false)]
    enable_otel: bool,
}

#[derive(Clone)]
pub(crate) struct AppState {
    email: Arc<EmailService>,
    rooms: room::RoomManager,
    smtp: SmtpConfig,
    analytics: Analytics,
    leaderboard: ::leaderboard::LeaderboardService,
<<<<<<< HEAD
    catalog: Catalog,
    stripe: StripeClient,
    entitlements: EntitlementStore,
=======
    entitlements: EntitlementStore,
    entitlements_path: std::path::PathBuf,
>>>>>>> 440fb9b3
}

fn auth_routes() -> Router<Arc<AppState>> {
    Router::new().route("/*path", get(|| async { StatusCode::OK }))
}

async fn ws_handler(State(state): State<Arc<AppState>>, ws: WebSocketUpgrade) -> impl IntoResponse {
    state.analytics.dispatch(Event::WsConnected);
    ws.on_upgrade(|socket| async move {
        handle_socket(socket).await;
    })
}

async fn signal_ws_handler(
    State(state): State<Arc<AppState>>,
    ws: WebSocketUpgrade,
) -> impl IntoResponse {
    state.analytics.dispatch(Event::WsConnected);
    ws.on_upgrade(move |socket| async move {
        handle_signal_socket(state, socket).await;
    })
}

async fn handle_signal_socket(state: Arc<AppState>, mut socket: WebSocket) {
    if let Some(Ok(Message::Text(sdp))) = socket.recv().await {
        if let Ok(connector) = ServerConnector::new().await {
            let mut offer = RTCSessionDescription::default();
            offer.sdp_type = RTCSdpType::Offer;
            offer.sdp = sdp;
            if connector.pc.set_remote_description(offer).await.is_ok() {
                if let Ok(answer) = connector.pc.create_answer(None).await {
                    let _ = connector.pc.set_local_description(answer.clone()).await;
                    let _ = socket.send(Message::Text(answer.sdp.clone())).await;
                    state.rooms.add_peer(connector).await;
                }
            }
        }
    }
    let _ = socket.close().await;
}

async fn handle_socket(mut socket: WebSocket) {
    use axum::extract::ws::Message;

    while let Some(msg) = socket.recv().await {
        match msg {
            Ok(Message::Ping(payload)) => {
                let _ = socket.send(Message::Pong(payload)).await;
            }
            Ok(Message::Pong(_)) => {}
            Ok(Message::Close(_)) => break,
            Ok(Message::Text(text)) => {
                log::warn!("unexpected text message: {text}");
                let _ = socket.close().await;
                break;
            }
            Ok(Message::Binary(_)) => {
                log::warn!("unexpected binary message");
                let _ = socket.close().await;
                break;
            }
            Err(e) => {
                log::warn!("websocket error: {e}");
                break;
            }
        }
    }
}

#[derive(Deserialize)]
struct MailTestParams {
    to: String,
}

#[derive(Serialize, Deserialize, Debug, PartialEq)]
struct MailTestResponse {
    queued: bool,
}

#[derive(Serialize)]
struct RedactedSmtpConfig {
    host: String,
    port: u16,
    from: String,
    starttls: StartTls,
    smtps: bool,
    timeout: u64,
    user: Option<String>,
    pass: Option<String>,
}

impl From<&SmtpConfig> for RedactedSmtpConfig {
    fn from(cfg: &SmtpConfig) -> Self {
        Self {
            host: cfg.host.clone(),
            port: cfg.port,
            from: cfg.from.clone(),
            starttls: cfg.starttls.clone(),
            smtps: cfg.smtps,
            timeout: cfg.timeout,
            user: cfg.user.clone(),
            pass: cfg.pass.as_ref().map(|_| "***".into()),
        }
    }
}

async fn mail_config_handler(State(state): State<Arc<AppState>>) -> Json<RedactedSmtpConfig> {
    Json(RedactedSmtpConfig::from(&state.smtp))
}

async fn mail_test_handler(
    State(state): State<Arc<AppState>>,
    query: Option<Query<MailTestParams>>,
    body: Option<Json<MailTestParams>>,
) -> Json<MailTestResponse> {
    let to = query
        .map(|q| q.0.to)
        .or_else(|| body.map(|b| b.0.to))
        .unwrap_or_else(|| state.email.from_address().to_string());

    let queued = EmailAddress::is_valid(&to) && state.email.send_test(&to).is_ok();

    if queued {
        state.analytics.dispatch(Event::MailTestQueued);
    }

    Json(MailTestResponse { queued })
}

#[derive(Serialize)]
struct StoreResponse {
    items: Vec<Sku>,
}

async fn store_handler(State(state): State<Arc<AppState>>) -> Json<StoreResponse> {
    state.analytics.dispatch(Event::StoreViewed);
    Json(StoreResponse {
        items: payments::catalog().to_vec(),
    })
}

#[derive(Deserialize)]
struct PurchaseRequest {
    user: String,
    sku: String,
}

#[derive(Serialize)]
struct PurchaseResponse {
    session_id: String,
}

async fn purchase_start_handler(
    State(state): State<Arc<AppState>>,
    Json(req): Json<PurchaseRequest>,
) -> Json<PurchaseResponse> {
    state.analytics.dispatch(Event::PurchaseInitiated);
    let session_id = payments::initiate_purchase(&req.user, &req.sku);
    Json(PurchaseResponse { session_id })
}

#[derive(Deserialize)]
struct StripeWebhook {
    r#type: String,
    data: StripeWebhookData,
}

#[derive(Deserialize)]
struct StripeWebhookData {
    object: StripeSession,
}

#[derive(Deserialize)]
struct StripeSession {
    client_reference_id: String,
    metadata: Option<StripeMetadata>,
}

#[derive(Deserialize)]
struct StripeMetadata {
    sku: String,
}

async fn stripe_webhook_handler(
    State(state): State<Arc<AppState>>,
    Json(event): Json<StripeWebhook>,
) -> StatusCode {
    if event.r#type == "checkout.session.completed" {
        if let Some(meta) = event.data.object.metadata {
            payments::complete_purchase(
                &state.entitlements,
                &event.data.object.client_reference_id,
                &meta.sku,
            );
            let _ = state
                .entitlements
                .save(&state.entitlements_path);
            state.analytics.dispatch(Event::PurchaseSucceeded);
            state.analytics.dispatch(Event::EntitlementGranted);
            StatusCode::OK
        } else {
            StatusCode::BAD_REQUEST
        }
    } else {
        StatusCode::BAD_REQUEST
    }
}

async fn entitlements_handler(
    State(state): State<Arc<AppState>>,
    Path(user): Path<String>,
) -> Json<EntitlementList> {
    let entitlements = state.entitlements.list(&user);
    Json(EntitlementList { entitlements })
}

async fn metrics_handler() -> impl IntoResponse {
    let encoder = TextEncoder::new();
    let metric_families = prometheus::gather();
    let mut buffer = Vec::new();
    encoder.encode(&metric_families, &mut buffer).unwrap();
    String::from_utf8(buffer).unwrap()
}

async fn shutdown_signal() {
    let ctrl_c = async {
        tokio::signal::ctrl_c()
            .await
            .expect("failed to install Ctrl+C handler");
    };

    #[cfg(unix)]
    let terminate = async {
        tokio::signal::unix::signal(tokio::signal::unix::SignalKind::terminate())
            .expect("failed to install SIGTERM handler")
            .recv()
            .await;
    };

    #[cfg(not(unix))]
    let terminate = std::future::pending::<()>();

    tokio::select! {
        _ = ctrl_c => {},
        _ = terminate => {},
    }
}

async fn setup(smtp: SmtpConfig, analytics: Analytics) -> Result<AppState> {
    let email = Arc::new(EmailService::new(smtp.clone()).map_err(|e| {
        log::error!("failed to initialize email service: {e}");
        anyhow!(e)
    })?);

    let rooms = room::RoomManager::new();
    let leaderboard = ::leaderboard::LeaderboardService::default();
<<<<<<< HEAD
    let catalog = Catalog::new(vec![Sku { id: "basic".to_string(), price_cents: 1000 }]);
    let stripe = StripeClient::new();
    let entitlements = EntitlementStore::default();
    Ok(AppState { email, rooms, smtp, analytics, leaderboard, catalog, stripe, entitlements })
=======
    let entitlements_path = std::path::PathBuf::from("entitlements.json");
    let entitlements = payments::EntitlementStore::load(&entitlements_path);
    Ok(AppState { email, rooms, smtp, analytics, leaderboard, entitlements, entitlements_path })
>>>>>>> 440fb9b3
}

async fn run(cli: Cli) -> Result<()> {
    let analytics = Analytics::new(cli.posthog_key.clone(), cli.enable_otel);
    let smtp = cli.smtp;
    let state = Arc::new(setup(smtp, analytics).await?);

    let assets_service =
        get_service(ServeDir::new("assets")).layer(SetResponseHeaderLayer::if_not_present(
            CACHE_CONTROL,
            HeaderValue::from_static("public, max-age=31536000, immutable"),
        ));

    let app = Router::new()
        .route("/metrics", get(metrics_handler))
        .nest("/auth", auth_routes())
        .route("/ws", get(ws_handler))
        .route("/signal", get(signal_ws_handler))
        .route("/store", get(store_handler))
        .route("/purchase/start", post(purchase_start_handler))
        .route("/stripe/webhook", post(stripe_webhook_handler))
        .route("/entitlements/:user", get(entitlements_handler))
        .route("/admin/mail/test", post(mail_test_handler))
        .route("/admin/mail/config", get(mail_config_handler))
        .nest("/leaderboard", leaderboard::routes())
        .nest("/payments", payments::routes())
        .nest_service("/assets", assets_service)
        .fallback_service(ServeDir::new("static"))
        .layer(SetResponseHeaderLayer::if_not_present(
            HeaderName::from_static("cross-origin-opener-policy"),
            HeaderValue::from_static("same-origin"),
        ))
        .layer(SetResponseHeaderLayer::if_not_present(
            HeaderName::from_static("cross-origin-embedder-policy"),
            HeaderValue::from_static("require-corp"),
        ))
        .layer(SetResponseHeaderLayer::if_not_present(
            HeaderName::from_static("cross-origin-resource-policy"),
            HeaderValue::from_static("same-origin"),
        ))
        .layer(SetResponseHeaderLayer::if_not_present(
            HeaderName::from_static("content-security-policy"),
            HeaderValue::from_static("default-src 'self'"),
        ))
        .with_state(state.clone());

    let addr = SocketAddr::from(([0, 0, 0, 0], 3000));
    let listener = tokio::net::TcpListener::bind(addr).await.map_err(|e| {
        log::error!("failed to bind to address: {e}");
        e
    })?;

    let res = axum::serve(listener, app)
        .with_graceful_shutdown(shutdown_signal())
        .await;
    state.email.abort_cleanup();
    res.map_err(|e| {
        log::error!("server error: {e}");
        e
    })?;

    Ok(())
}

#[tokio::main]
async fn main() {
    env_logger::init();
    let cli = Cli::parse();
    if let Err(e) = run(cli).await {
        log::error!("{e}");
        std::process::exit(1);
    }
}<|MERGE_RESOLUTION|>--- conflicted
+++ resolved
@@ -21,19 +21,12 @@
 use webrtc::peer_connection::sdp::sdp_type::RTCSdpType;
 use webrtc::peer_connection::sdp::session_description::RTCSessionDescription;
 use analytics::{Analytics, Event};
-<<<<<<< HEAD
 use ::payments::{Catalog, EntitlementStore, Sku, StripeClient};
-=======
-use payments::{self, EntitlementList, EntitlementStore, Sku};
->>>>>>> 440fb9b3
 
 mod email;
 mod leaderboard;
-<<<<<<< HEAD
 mod payments;
-=======
 mod room;
->>>>>>> 440fb9b3
 #[cfg(test)]
 mod test_logger;
 #[cfg(test)]
@@ -58,14 +51,10 @@
     smtp: SmtpConfig,
     analytics: Analytics,
     leaderboard: ::leaderboard::LeaderboardService,
-<<<<<<< HEAD
     catalog: Catalog,
     stripe: StripeClient,
     entitlements: EntitlementStore,
-=======
-    entitlements: EntitlementStore,
     entitlements_path: std::path::PathBuf,
->>>>>>> 440fb9b3
 }
 
 fn auth_routes() -> Router<Arc<AppState>> {
@@ -322,16 +311,10 @@
 
     let rooms = room::RoomManager::new();
     let leaderboard = ::leaderboard::LeaderboardService::default();
-<<<<<<< HEAD
     let catalog = Catalog::new(vec![Sku { id: "basic".to_string(), price_cents: 1000 }]);
     let stripe = StripeClient::new();
     let entitlements = EntitlementStore::default();
     Ok(AppState { email, rooms, smtp, analytics, leaderboard, catalog, stripe, entitlements })
-=======
-    let entitlements_path = std::path::PathBuf::from("entitlements.json");
-    let entitlements = payments::EntitlementStore::load(&entitlements_path);
-    Ok(AppState { email, rooms, smtp, analytics, leaderboard, entitlements, entitlements_path })
->>>>>>> 440fb9b3
 }
 
 async fn run(cli: Cli) -> Result<()> {
