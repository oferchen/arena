--- conflicted
+++ resolved
@@ -68,11 +68,8 @@
 
 #[derive(Clone)]
 struct AppState {
-<<<<<<< HEAD
     #[allow(dead_code)]
     db: PgPool,
-=======
->>>>>>> 0b5c8a50
     email: Arc<EmailService>,
     rooms: room::RoomManager,
 }
