--- conflicted
+++ resolved
@@ -29,27 +29,11 @@
         .route("/:id/run/:run_id/verify", post(post_verify))
 }
 
-<<<<<<< HEAD
 async fn get_scores(Path(id): Path<Uuid>, State(state): State<Arc<AppState>>) -> Json<Vec<Score>> {
     let scores = state
         .leaderboard
         .get_scores(id, LeaderboardWindow::AllTime)
         .await;
-=======
-async fn get_scores(
-    Path(id): Path<Uuid>,
-    State(state): State<Arc<AppState>>,
-    Query(params): Query<std::collections::HashMap<String, String>>,
-) -> Json<Vec<Score>> {
-    let scores = if let Some(h) = params.get("window") {
-        match h.parse::<i64>() {
-            Ok(hours) => state.leaderboard.get_scores_window(id, hours).await,
-            Err(_) => state.leaderboard.get_scores(id).await,
-        }
-    } else {
-        state.leaderboard.get_scores(id).await
-    };
->>>>>>> ec7d15c1
     Json(scores)
 }
 
