--- conflicted
+++ resolved
@@ -14,13 +14,8 @@
 
 use analytics::Event;
 use ::leaderboard::{
-<<<<<<< HEAD
     LeaderboardService,
     models::{LeaderboardWindow, Run, Score},
-=======
-    LeaderboardService, LeaderboardWindow,
-    models::{Run, Score},
->>>>>>> 7ff58dc9
 };
 
 use crate::AppState;
@@ -34,7 +29,6 @@
         .route("/:id/run/:run_id/verify", post(post_verify))
 }
 
-<<<<<<< HEAD
 #[derive(Deserialize)]
 struct WindowQuery {
     window: Option<LeaderboardWindow>,
@@ -47,13 +41,6 @@
 ) -> Json<Vec<Score>> {
     let window = q.window.unwrap_or(LeaderboardWindow::AllTime);
     let scores = state.leaderboard.get_scores(id, window).await;
-=======
-async fn get_scores(Path(id): Path<Uuid>, State(state): State<Arc<AppState>>) -> Json<Vec<Score>> {
-    let scores = state
-        .leaderboard
-        .get_scores(id, LeaderboardWindow::AllTime)
-        .await;
->>>>>>> 7ff58dc9
     Json(scores)
 }
 
@@ -96,11 +83,8 @@
         run_id,
         player_id: payload.player_id,
         points: payload.points,
-<<<<<<< HEAD
         window: LeaderboardWindow::AllTime,
-=======
         verified: false,
->>>>>>> 7ff58dc9
     };
     for window in [
         LeaderboardWindow::Daily,
@@ -166,19 +150,8 @@
     service: LeaderboardService,
 ) {
     let mut rx = service.subscribe();
-<<<<<<< HEAD
     if let Ok(json) = serde_json::to_string(&service.get_scores(id, window).await) {
         let _ = socket.send(Message::Text(json)).await;
-=======
-    for window in [
-        LeaderboardWindow::Daily,
-        LeaderboardWindow::Weekly,
-        LeaderboardWindow::AllTime,
-    ] {
-        if let Ok(json) = serde_json::to_string(&service.get_snapshot(id, window).await) {
-            let _ = socket.send(Message::Text(json)).await;
-        }
->>>>>>> 7ff58dc9
     }
     while let Ok(snapshot) = rx.recv().await {
         if snapshot.leaderboard != id || snapshot.window != window {
@@ -245,8 +218,6 @@
             state
                 .leaderboard
                 .get_scores(leaderboard_id, LeaderboardWindow::AllTime)
-<<<<<<< HEAD
-=======
                 .await
                 .is_empty()
         );
@@ -281,7 +252,6 @@
             state
                 .leaderboard
                 .get_scores(leaderboard_id, LeaderboardWindow::AllTime)
->>>>>>> 7ff58dc9
                 .await
                 .is_empty()
         );
