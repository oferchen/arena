--- conflicted
+++ resolved
@@ -203,14 +203,10 @@
             rooms,
             smtp: cfg,
             analytics: Analytics::new(None, false),
-<<<<<<< HEAD
             leaderboard: ::leaderboard::LeaderboardService::default(),
             catalog: Catalog::new(vec![Sku { id: "basic".into(), price_cents: 1000 }]),
             stripe: StripeClient::new(),
             entitlements: EntitlementStore::default(),
-=======
-            leaderboard,
->>>>>>> c1e55978
         });
 
         let leaderboard_id = Uuid::new_v4();
