use std::sync::{Arc, Mutex};

#[cfg(feature = "otlp")]
use opentelemetry::{global, metrics::Counter, KeyValue};
#[cfg(feature = "otlp")]
use std::sync::atomic::{AtomicU64, Ordering};
#[cfg(feature = "prometheus")]
use prometheus::{opts, IntCounterVec};
#[cfg(feature = "posthog")]
use reqwest::Client;
use serde::Serialize;

#[derive(Debug, Clone, Serialize, PartialEq, Eq)]
pub enum Event {
    WsConnected,
    MailTestQueued,
<<<<<<< HEAD
    RunVerificationFailed,
=======
    // Gameplay
    PlayerJoined,
    PlayerJumped,
    PlayerDied,
    // Economy
    ItemPurchased,
    CurrencyEarned,
    CurrencySpent,
    // Performance
    FrameDropped,
    HighLatency,
    TickOverrun,

    StoreViewed,
    PurchaseInitiated,
    PurchaseSucceeded,
    EntitlementGranted,
>>>>>>> ec7d15c1
}

impl Event {
    pub fn name(&self) -> &'static str {
        match self {
            Event::WsConnected => "ws_connected",
            Event::MailTestQueued => "mail_test_queued",
<<<<<<< HEAD
            Event::RunVerificationFailed => "run_verification_failed",
=======
            Event::PlayerJoined => "player_joined",
            Event::PlayerJumped => "player_jumped",
            Event::PlayerDied => "player_died",
            Event::ItemPurchased => "item_purchased",
            Event::CurrencyEarned => "currency_earned",
            Event::CurrencySpent => "currency_spent",
            Event::FrameDropped => "frame_dropped",
            Event::HighLatency => "high_latency",
            Event::TickOverrun => "tick_overrun",
            Event::StoreViewed => "store_viewed",
            Event::PurchaseInitiated => "purchase_initiated",
            Event::PurchaseSucceeded => "purchase_succeeded",
            Event::EntitlementGranted => "entitlement_granted",
>>>>>>> ec7d15c1
        }
    }
}

#[derive(Clone)]
pub struct Analytics {
    store: Arc<Mutex<Vec<Event>>>,
    #[cfg(feature = "prometheus")]
    counter: IntCounterVec,
    #[cfg(feature = "posthog")]
    posthog: Option<(Client, String, String)>,
    #[cfg(feature = "otlp")]
    otel: Option<(Counter<u64>, Arc<AtomicU64>)>,
}

impl Analytics {
    pub fn new(posthog_key: Option<String>, enable_otel: bool) -> Self {
        let store = Arc::new(Mutex::new(Vec::new()));

        #[cfg(feature = "prometheus")]
        let counter = {
            let c = IntCounterVec::new(
                opts!("analytics_events_total", "count of analytics events"),
                &["event"],
            )
            .expect("metric can be created");
            let _ = prometheus::default_registry().register(Box::new(c.clone()));
            c
        };

        #[cfg(feature = "posthog")]
        let posthog = posthog_key.map(|key| {
            let endpoint = std::env::var("POSTHOG_ENDPOINT")
                .unwrap_or_else(|_| "https://app.posthog.com/capture/".to_string());
            (Client::new(), key, endpoint)
        });
        #[cfg(not(feature = "posthog"))]
        let _ = posthog_key;

        #[cfg(feature = "otlp")]
        let otel = if enable_otel {
            let meter = global::meter("analytics");
            let counter = meter.u64_counter("analytics_events").init();
            let calls = Arc::new(AtomicU64::new(0));
            Some((counter, calls))
        } else {
            None
        };
        #[cfg(not(feature = "otlp"))]
        let _ = enable_otel;

        Self {
            store,
            #[cfg(feature = "prometheus")]
            counter,
            #[cfg(feature = "posthog")]
            posthog,
            #[cfg(feature = "otlp")]
            otel,
        }
    }

    pub fn dispatch(&self, event: Event) {
        self.store.lock().unwrap().push(event.clone());
        let name = event.name();

        #[cfg(feature = "prometheus")]
        self.counter.with_label_values(&[name]).inc();

        #[cfg(feature = "posthog")]
        if let Some((client, key, endpoint)) = &self.posthog {
            let payload = serde_json::json!({
                "api_key": key,
                "event": name,
                "distinct_id": "server",
            });
            let client = client.clone();
            let endpoint = endpoint.clone();
            tokio::spawn(async move {
                let _ = client.post(endpoint).json(&payload).send().await;
            });
        }

        #[cfg(feature = "otlp")]
        if let Some((counter, calls)) = &self.otel {
            counter.add(1, &[KeyValue::new("event", name)]);
            calls.fetch_add(1, Ordering::Relaxed);
        }
    }

    pub fn events(&self) -> Vec<Event> {
        self.store.lock().unwrap().clone()
    }

    #[cfg(feature = "prometheus")]
    pub fn counter_value(&self, name: &str) -> u64 {
        self.counter.with_label_values(&[name]).get()
    }

    #[cfg(feature = "otlp")]
    pub fn otlp_count(&self) -> u64 {
        self
            .otel
            .as_ref()
            .map(|(_, c)| c.load(Ordering::Relaxed))
            .unwrap_or(0)
    }
}

#[cfg(test)]
mod tests {
    use super::*;

    #[test]
    fn store_and_prometheus() {
        let analytics = Analytics::new(None, false);
        analytics.dispatch(Event::PlayerJoined);
        assert_eq!(analytics.events(), vec![Event::PlayerJoined]);
        assert_eq!(analytics.counter_value("player_joined"), 1);
    }

    #[cfg(feature = "posthog")]
    #[tokio::test]
    async fn posthog_sink() {
        use httpmock::{Method::POST, MockServer};
        use std::time::Duration;

        let server = MockServer::start();
        let mock = server.mock(|when, then| {
            when.method(POST).path("/capture/");
            then.status(200);
        });

        unsafe {
            std::env::set_var("POSTHOG_ENDPOINT", server.url("/capture/"));
        }

        let analytics = Analytics::new(Some("test_key".into()), false);
        analytics.dispatch(Event::PlayerJoined);

        tokio::time::sleep(Duration::from_millis(50)).await;
        mock.assert();
    }

    #[cfg(feature = "otlp")]
    #[test]
    fn otlp_counter() {
        let analytics = Analytics::new(None, true);
        analytics.dispatch(Event::PlayerJoined);
        assert_eq!(analytics.otlp_count(), 1);
    }
}
<|MERGE_RESOLUTION|>--- conflicted
+++ resolved
@@ -14,9 +14,8 @@
 pub enum Event {
     WsConnected,
     MailTestQueued,
-<<<<<<< HEAD
     RunVerificationFailed,
-=======
+
     // Gameplay
     PlayerJoined,
     PlayerJumped,
@@ -34,7 +33,6 @@
     PurchaseInitiated,
     PurchaseSucceeded,
     EntitlementGranted,
->>>>>>> ec7d15c1
 }
 
 impl Event {
@@ -42,9 +40,7 @@
         match self {
             Event::WsConnected => "ws_connected",
             Event::MailTestQueued => "mail_test_queued",
-<<<<<<< HEAD
             Event::RunVerificationFailed => "run_verification_failed",
-=======
             Event::PlayerJoined => "player_joined",
             Event::PlayerJumped => "player_jumped",
             Event::PlayerDied => "player_died",
@@ -58,7 +54,6 @@
             Event::PurchaseInitiated => "purchase_initiated",
             Event::PurchaseSucceeded => "purchase_succeeded",
             Event::EntitlementGranted => "entitlement_granted",
->>>>>>> ec7d15c1
         }
     }
 }
