--- conflicted
+++ resolved
@@ -14,11 +14,9 @@
 pub enum Event {
     WsConnected,
     MailTestQueued,
-<<<<<<< HEAD
     PurchaseInitiated,
     PurchaseCompleted,
     EntitlementChecked,
-=======
     RunVerificationFailed,
 
     // Gameplay
@@ -38,7 +36,6 @@
     PurchaseInitiated,
     PurchaseSucceeded,
     EntitlementGranted,
->>>>>>> 440fb9b3
 }
 
 impl Event {
@@ -46,11 +43,9 @@
         match self {
             Event::WsConnected => "ws_connected",
             Event::MailTestQueued => "mail_test_queued",
-<<<<<<< HEAD
             Event::PurchaseInitiated => "purchase_initiated",
             Event::PurchaseCompleted => "purchase_completed",
             Event::EntitlementChecked => "entitlement_checked",
-=======
             Event::RunVerificationFailed => "run_verification_failed",
             Event::PlayerJoined => "player_joined",
             Event::PlayerJumped => "player_jumped",
@@ -65,7 +60,6 @@
             Event::PurchaseInitiated => "purchase_initiated",
             Event::PurchaseSucceeded => "purchase_succeeded",
             Event::EntitlementGranted => "entitlement_granted",
->>>>>>> 440fb9b3
         }
     }
 }
