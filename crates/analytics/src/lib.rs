--- conflicted
+++ resolved
@@ -1,4 +1,3 @@
-<<<<<<< HEAD
 use std::sync::{Arc, Mutex};
 
 #[cfg(feature = "otlp")]
@@ -8,10 +7,6 @@
 #[cfg(feature = "prometheus")]
 use prometheus::{opts, IntCounterVec};
 #[cfg(feature = "posthog")]
-=======
-use opentelemetry::{KeyValue, global, metrics::Counter};
-use prometheus::{IntCounterVec, opts};
->>>>>>> fae466a4
 use reqwest::Client;
 use serde::Serialize;
 
@@ -19,7 +14,6 @@
 pub enum Event {
     WsConnected,
     MailTestQueued,
-<<<<<<< HEAD
     // Gameplay
     PlayerJoined,
     PlayerJumped,
@@ -32,12 +26,11 @@
     FrameDropped,
     HighLatency,
     TickOverrun,
-=======
+
     StoreViewed,
     PurchaseInitiated,
     PurchaseSucceeded,
     EntitlementGranted,
->>>>>>> fae466a4
 }
 
 impl Event {
@@ -45,7 +38,6 @@
         match self {
             Event::WsConnected => "ws_connected",
             Event::MailTestQueued => "mail_test_queued",
-<<<<<<< HEAD
             Event::PlayerJoined => "player_joined",
             Event::PlayerJumped => "player_jumped",
             Event::PlayerDied => "player_died",
@@ -55,12 +47,10 @@
             Event::FrameDropped => "frame_dropped",
             Event::HighLatency => "high_latency",
             Event::TickOverrun => "tick_overrun",
-=======
             Event::StoreViewed => "store_viewed",
             Event::PurchaseInitiated => "purchase_initiated",
             Event::PurchaseSucceeded => "purchase_succeeded",
             Event::EntitlementGranted => "entitlement_granted",
->>>>>>> fae466a4
         }
     }
 }
