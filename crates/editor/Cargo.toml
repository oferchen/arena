[package]
name = "editor"
version = "0.1.0"
edition = "2024"

[dependencies]
anyhow = "1"
serde = { version = "1", features = ["derive"] }
toml = "0.8"
platform-api = { path = "../platform-api" }
serde_json = "1"
bevy_ecs = { version = "0.12", default-features = false }
<<<<<<< HEAD
=======
bevy_app = { version = "0.12", default-features = false }
>>>>>>> 440fb9b3

[target.'cfg(target_arch = "wasm32")'.dependencies]
wasm-bindgen = "0.2"
wasm-bindgen-futures = "0.4"
<<<<<<< HEAD
web-sys = { version = "0.3", features = [
    "Window",
    "Navigator",
    "StorageManager",
    "FileSystemDirectoryHandle",
    "FileSystemFileHandle",
    "FileSystemWritableFileStream",
    "FileSystemGetFileOptions",
    "File",
    "IdbFactory",
    "IdbOpenDbRequest",
    "IdbDatabase",
    "IdbTransaction",
    "IdbObjectStore",
    "IdbRequest",
    "IdbTransactionMode",
    "IdbVersionChangeEvent",
] }
=======
>>>>>>> 440fb9b3

[dev-dependencies]
null_module = { path = "../minigames/null_module" }
<|MERGE_RESOLUTION|>--- conflicted
+++ resolved
@@ -10,15 +10,11 @@
 platform-api = { path = "../platform-api" }
 serde_json = "1"
 bevy_ecs = { version = "0.12", default-features = false }
-<<<<<<< HEAD
-=======
 bevy_app = { version = "0.12", default-features = false }
->>>>>>> 440fb9b3
 
 [target.'cfg(target_arch = "wasm32")'.dependencies]
 wasm-bindgen = "0.2"
 wasm-bindgen-futures = "0.4"
-<<<<<<< HEAD
 web-sys = { version = "0.3", features = [
     "Window",
     "Navigator",
@@ -37,8 +33,7 @@
     "IdbTransactionMode",
     "IdbVersionChangeEvent",
 ] }
-=======
->>>>>>> 440fb9b3
+
 
 [dev-dependencies]
 null_module = { path = "../minigames/null_module" }
