--- conflicted
+++ resolved
@@ -8,14 +8,11 @@
 serde = { version = "1", features = ["derive"] }
 toml = "0.8"
 platform-api = { path = "../platform-api" }
-<<<<<<< HEAD
 serde_json = "1"
 
 [target.'cfg(target_arch = "wasm32")'.dependencies]
 wasm-bindgen = "0.2"
 wasm-bindgen-futures = "0.4"
-=======
 bevy_ecs = { version = "0.12", default-features = false }
 
 [dev-dependencies]
->>>>>>> 8a635e56
