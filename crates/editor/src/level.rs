--- conflicted
+++ resolved
@@ -24,12 +24,9 @@
         Self {
             id: id.into(),
             name: name.into(),
-<<<<<<< HEAD
-=======
             references: Vec::new(),
             spawn_zones: Vec::new(),
             entity_count: 0,
->>>>>>> 7189ac8a
         }
     }
 }
