--- conflicted
+++ resolved
@@ -1,6 +1,5 @@
 pub mod models;
 
-<<<<<<< HEAD
 use std::path::PathBuf;
 
 use chrono::{Duration, Utc};
@@ -8,14 +7,6 @@
 use serde::{Deserialize, Serialize};
 use sqlx::{sqlite::SqlitePoolOptions, Row, SqlitePool};
 use tokio::sync::broadcast;
-=======
-use std::{collections::HashMap, path::PathBuf, sync::Arc, time::Duration as StdDuration};
-
-use chrono::{Duration, Utc};
-use models::{Run, Score};
-use serde::{Deserialize, Serialize};
-use tokio::sync::{Mutex, broadcast};
->>>>>>> 7ff58dc9
 use uuid::Uuid;
 
 #[derive(Copy, Clone, Serialize, Deserialize, Eq, PartialEq, Hash)]
@@ -34,12 +25,9 @@
 
 #[derive(Clone)]
 pub struct LeaderboardService {
-<<<<<<< HEAD
     pool: SqlitePool,
-=======
     scores: Arc<Mutex<HashMap<(Uuid, LeaderboardWindow), Vec<Score>>>>,
     runs: Arc<Mutex<HashMap<Uuid, Run>>>,
->>>>>>> 7ff58dc9
     tx: broadcast::Sender<LeaderboardSnapshot>,
     replay_dir: PathBuf,
 }
@@ -51,7 +39,6 @@
             .connect(database_url)
             .await?;
         let (tx, _) = broadcast::channel(16);
-<<<<<<< HEAD
         Ok(Self { pool, tx, replay_dir })
     }
 
@@ -109,25 +96,11 @@
             .execute(&self.pool)
             .await?;
         Ok(())
-=======
-        let scores = Arc::new(Mutex::new(HashMap::new()));
-        let runs = Arc::new(Mutex::new(HashMap::new()));
-        let service = Self {
-            scores: scores.clone(),
-            runs: runs.clone(),
-            tx,
-            replay_dir,
-        };
-
-        tokio::spawn(Self::rollup_task(scores, runs));
-        service
->>>>>>> 7ff58dc9
     }
 
     pub async fn submit_score(
         &self,
         leaderboard: Uuid,
-<<<<<<< HEAD
         mut score: Score,
         mut run: Run,
         replay: Vec<u8>,
@@ -211,35 +184,10 @@
             let _ = self.tx.send(snapshot);
         }
 
-=======
-        window: LeaderboardWindow,
-        score: Score,
-        mut run: Run,
-        replay: Vec<u8>,
-    ) -> std::io::Result<()> {
-        let mut runs = self.runs.lock().await;
-        if !runs.contains_key(&run.id) {
-            tokio::fs::create_dir_all(&self.replay_dir).await?;
-            let path = self.replay_dir.join(format!("{}.replay", run.id));
-            tokio::fs::write(&path, replay).await?;
-            run.replay_path = path.to_string_lossy().into_owned();
-            runs.insert(run.id, run);
-        }
-        drop(runs);
-
-        let mut map = self.scores.lock().await;
-        let list = map.entry((leaderboard, window)).or_default();
-        list.push(score.clone());
-        list.sort_by(|a, b| b.points.cmp(&a.points));
-        let snapshot = LeaderboardSnapshot { leaderboard, window, scores: list.clone() };
-        drop(map);
-        let _ = self.tx.send(snapshot);
->>>>>>> 7ff58dc9
         Ok(())
     }
 
     pub async fn get_scores(&self, leaderboard: Uuid, window: LeaderboardWindow) -> Vec<Score> {
-<<<<<<< HEAD
         self.ensure_tables().await.ok();
         let window_str = match window {
             LeaderboardWindow::Daily => "daily",
@@ -276,31 +224,6 @@
                 })
             })
             .collect()
-=======
-        let map = self.scores.lock().await;
-        map.get(&(leaderboard, window)).cloned().unwrap_or_default()
-    }
-
-    pub async fn get_snapshot(&self, leaderboard: Uuid, window: LeaderboardWindow) -> LeaderboardSnapshot {
-        let scores = self.get_scores(leaderboard, window).await;
-        LeaderboardSnapshot { leaderboard, window, scores }
-    }
-
-    pub async fn get_scores_window(&self, leaderboard: Uuid, hours: i64) -> Vec<Score> {
-        let cutoff = Utc::now() - Duration::hours(hours);
-        let runs = self.runs.lock().await;
-        let mut scores = self.scores.lock().await;
-        if let Some(list) = scores.get_mut(&leaderboard) {
-            list.retain(|s| {
-                runs.get(&s.run_id)
-                    .map(|r| r.created_at > cutoff)
-                    .unwrap_or(true)
-            });
-            list.clone()
-        } else {
-            Vec::new()
-        }
->>>>>>> 7ff58dc9
     }
 
     pub fn subscribe(&self) -> broadcast::Receiver<LeaderboardSnapshot> {
